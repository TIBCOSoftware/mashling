--- conflicted
+++ resolved
@@ -83,11 +83,7 @@
 		return nil, err
 	}
 
-<<<<<<< HEAD
-	info := bindataFileInfo{name: "schema.json", size: 9791, mode: os.FileMode(420), modTime: time.Unix(1534511182, 0)}
-=======
-	info := bindataFileInfo{name: "schema.json", size: 9791, mode: os.FileMode(420), modTime: time.Unix(1534847155, 0)}
->>>>>>> c53f7682
+	info := bindataFileInfo{name: "schema.json", size: 9791, mode: os.FileMode(420), modTime: time.Unix(1534856913, 0)}
 	a := &asset{bytes: bytes, info: info}
 	return a, nil
 }
