--- conflicted
+++ resolved
@@ -83,11 +83,7 @@
 		return nil, err
 	}
 
-<<<<<<< HEAD
-	info := bindataFileInfo{name: "schema.json", size: 10320, mode: os.FileMode(420), modTime: time.Unix(1535124777, 0)}
-=======
-	info := bindataFileInfo{name: "schema.json", size: 9791, mode: os.FileMode(420), modTime: time.Unix(1535734583, 0)}
->>>>>>> 32081afd
+	info := bindataFileInfo{name: "schema.json", size: 10320, mode: os.FileMode(420), modTime: time.Unix(1536242802, 0)}
 	a := &asset{bytes: bytes, info: info}
 	return a, nil
 }
