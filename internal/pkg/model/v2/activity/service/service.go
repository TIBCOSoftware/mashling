--- conflicted
+++ resolved
@@ -30,13 +30,10 @@
 		return InitializeCircuitBreaker(serviceDef.Settings)
 	case "anomaly":
 		return InitializeAnomaly(serviceDef.Settings)
-<<<<<<< HEAD
 	case "jwt":
 		return InitializeJWT(serviceDef.Settings)
-=======
 	case "ws":
 		return wsproxy.InitializeWSProxy(serviceDef.Name, serviceDef.Settings)
->>>>>>> efa2ec32
 	default:
 		return nil, errors.New("unknown service type")
 	}
