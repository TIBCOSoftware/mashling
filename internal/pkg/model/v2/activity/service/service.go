package service

import (
	"errors"

	"github.com/TIBCOSoftware/mashling/internal/pkg/model/v2/types"
)

// Service encapsulates everything necessary to execute a step against a target.
type Service interface {
	Execute() (err error)
	UpdateRequest(values map[string]interface{}) (err error)
}

// Initialize sets up the service based off of the service definition.
func Initialize(serviceDef types.Service) (service Service, err error) {
	switch sType := serviceDef.Type; sType {
	case "http":
		return InitializeHTTP(serviceDef.Settings)
	case "js":
		return InitializeJS(serviceDef.Settings)
	case "flogoActivity":
		return InitializeFlogoActivity(serviceDef.Settings)
	case "flogoFlow":
		return InitializeFlogoFlow(serviceDef.Settings)
	case "sqld":
		return InitializeSQLD(serviceDef.Settings)
<<<<<<< HEAD
	case "circuitBreaker":
		return InitializeCircuitBreaker(serviceDef.Settings)
=======
	case "anomaly":
		return InitializeAnomaly(serviceDef.Settings)
>>>>>>> 3c59b9c5
	default:
		return nil, errors.New("unknown service type")
	}
}<|MERGE_RESOLUTION|>--- conflicted
+++ resolved
@@ -25,13 +25,10 @@
 		return InitializeFlogoFlow(serviceDef.Settings)
 	case "sqld":
 		return InitializeSQLD(serviceDef.Settings)
-<<<<<<< HEAD
 	case "circuitBreaker":
 		return InitializeCircuitBreaker(serviceDef.Settings)
-=======
 	case "anomaly":
 		return InitializeAnomaly(serviceDef.Settings)
->>>>>>> 3c59b9c5
 	default:
 		return nil, errors.New("unknown service type")
 	}
