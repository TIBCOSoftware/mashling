/*
* Copyright © 2017. TIBCO Software Inc.
* This file is subject to the license terms contained
* in the license file that is distributed with this file.
 */
package kafkasubrouter

/*
 This is the Kafka server setup to support these tests:
 sasl.enabled.mechanisms=PLAIN
 sasl.mechanism.inter.broker.protocol=PLAIN
 advertised.listeners=PLAINTEXT://bilbo:9092,SSL://bilbo:9093,SASL_PLAINTEXT://bilbo:9094,SASL_SSL://bilbo:9095
 ssl.keystore.location=/local/opt/kafka/kafka_2.11-0.10.2.0/keys/kafka.jks
 ssl.keystore.password=sauron
 ssl.key.password=sauron
 ssl.truststore.location=/local/opt/kafka/kafka_2.11-0.10.2.0/keys/kafka.jks
 ssl.truststore.password=sauron
 ssl.client.auth=none
 ssl.enabled.protocols=TLSv1.2,TLSv1.1,TLSv1
*/
import (
	"context"
	"encoding/json"
	"fmt"
	"os/signal"
	"syscall"
	"testing"

	"io/ioutil"

	"time"

	"log"
	"os"

	"github.com/TIBCOSoftware/flogo-lib/core/action"
	"github.com/TIBCOSoftware/flogo-lib/core/data"
	"github.com/TIBCOSoftware/flogo-lib/core/trigger"
)

var jsonMetadata = getJsonMetadata()
var listentime time.Duration = 10

func getJsonMetadata() string {
	jsonMetadataBytes, err := ioutil.ReadFile("trigger.json")
	if err != nil {
		panic("No Json Metadata found for trigger.json path")
	}
	return string(jsonMetadataBytes)
}

const testConfig string = `{
   "name": "tibco-kafkasub-router",
   "settings": {
	 "BrokerUrl": "cheetah:9092"
   },
   "handlers": [
	 {
	   "actionId": "kafka_message",
	   "settings": {
		 "Topic": "syslog"
	   }
	 }
   ],
	 "outputs": [
	 {
	   "name": "message",
	   "type": "string"
	 }
   ]
 }`

const testConfigMulti string = `{
<<<<<<< HEAD
  "name": "tibco-kafkasub-router",
  "settings": {
    "BrokerUrl": "cheetah:9092"
  },
  "handlers": [
    {
      "actionId": "kafka_message_topic1",
      "settings": {
        "Topic": "syslog",
				"partitions":"0"
      }
    },
		{
			"actionId": "kafka_message_topic2",
      "settings": {
        "Topic": "topic1",
				"group":"wcn"
      }
    },
		{
      "actionId": "kafka_message_topic3",
      "settings": {
        "Topic": "topic3",
				"user":"wcn00",
				"password":"sauron"
      }
    },
		{
      "actionId": "kafka_message_topic3",
      "settings": {
        "Topic": "topic3",
				"group": "wcngroup",
				"user":"wcn00",
				"password":"sauron"
      }
    }
  ],
	"outputs": [
    {
      "name": "message",
      "type": "string"
    }
  ]
}`
=======
   "name": "tibco-kafkasub-router",
   "settings": {
	 "BrokerUrl": "cheetah:9092"
   },
   "handlers": [
	 {
	   "actionId": "kafka_message_topic1",
	   "settings": {
		 "Topic": "syslog",
				 "partitions":"0"
	   }
	 },
		 {
			 "actionId": "kafka_message_topic2",
	   "settings": {
		 "Topic": "topic1",
				 "group":"wcn"
	   }
	 },    
		 {
	   "actionId": "kafka_message_topic3",
	   "settings": {
		 "Topic": "topic3",
				 "user":"wcn00",
				 "password":"sauron"
	   }
	 },    
		 {
	   "actionId": "kafka_message_topic3",
	   "settings": {
		 "Topic": "topic3",
				 "group": "wcngroup",
				 "user":"wcn00",
				 "password":"sauron"
	   }
	 }
   ],
	 "outputs": [
	 {
	   "name": "message",
	   "type": "string"
	 }
   ]
 }`
>>>>>>> 3f468547

type TestRunner struct {
}

// Run implements action.Runner.Run

func (tr *TestRunner) Run(context context.Context, action action.Action, uri string, options interface{}) (code int, data interface{}, err error) {
	log.Printf("Ran Action: %v", uri)
	return 0, nil, nil
}
func (tr *TestRunner) Execute(ctx context.Context, act action.Action, inputs map[string]*data.Attribute) (results map[string]*data.Attribute, err error) {
	return nil, nil
}

//Run the specified Action
func (tr *TestRunner) RunAction(ctx context.Context, act action.Action, options map[string]interface{}) (results map[string]*data.Attribute, err error) {
	return nil, nil
}

func consoleHandler() {
	c := make(chan os.Signal, 2)
	signal.Notify(c, os.Interrupt, syscall.SIGTERM)
	go func() {
		<-c
		log.Println("Received console interrupt.  Exiting.")
		time.Sleep(time.Second * 3)
		os.Exit(1)
	}()
}

func runTest(config *trigger.Config, expectSucceed bool, testName string, configOnly bool) error {
	log.Printf("Test %s starting\n", testName)
	defer func() error {
		if r := recover(); r != nil {
			if expectSucceed {
				log.Printf("Test %s was expected to succeed but did not because: %s\n", testName, r)
				return fmt.Errorf("%s", r)
			}
		}
		return nil
	}()
	f := &KafkasubFactory{}
	tgr := f.New(config)
	log.Printf("\t%s trigger created\n", testName)
	// TODO: Init no longer exists.
	// runner := &TestRunner{}
	// tgr.Init(runner)
	// log.Printf("\t%s trigger initialized \n", testName)
	// if configOnly {
	// 	log.Printf("Test %s complete\n", testName)
	// 	return nil
	// }
	defer tgr.Stop()
	error := tgr.Start()
	if !expectSucceed {
		if error == nil {
			return fmt.Errorf("Test was expected to fail, but didn't")
		}
		fmt.Printf("Test was expected to fail and did with error: %s", error)
		return nil
	}
	log.Printf("\t%s listening for messages for %d seconds\n", testName, listentime)
	time.Sleep(time.Second * listentime)
	log.Printf("Test %s complete\n", testName)
	return nil
}

/*
 func TestInit(t *testing.T) {
	 consoleHandler()
	 config := trigger.Config{}
	 error := json.Unmarshal([]byte(testConfig), &config)
	 if error != nil {
		 log.Printf("Failed to unmarshal the config args:%s", error)
		 t.Fail()
	 }
	 runTest(&config, true, "TestInit", true)
	 config.Settings["BrokerUrl"] = "192.168.10.1:9092,127.0.0.1:9092,a.b.c.c:9093,a.123.z-fr.c:9096"
	 runTest(&config, true, "TestInit", true)
 }
*/
// func TestEndpoint(t *testing.T) {
// 	config := trigger.Config{}
// 	error := json.Unmarshal([]byte(testConfig), &config)
// 	if error != nil {
// 		log.Printf("Failed to unmarshal the config args:%s", error)
// 		t.Fail()
// 	}
// 	runTest(&config, true, "TestEndPoint", false)
// }

func TestMultiBrokers(t *testing.T) {
	config := trigger.Config{}
	json.Unmarshal([]byte(testConfig), &config)
	config.Settings["BrokerUrl"] = "cheetah:9092,cheetah:9092,cheetah:9092"
	runTest(&config, true, "TestMultiBrokers", false)
}

func TestMultiHandlers(t *testing.T) {
	config := trigger.Config{}
	json.Unmarshal([]byte(testConfigMulti), &config)
	config.Settings["BrokerUrl"] = "cheetah:9092,cheetah:9092,cheetah:9092"
	runTest(&config, true, "TestMultiHandlers", false)
}

/*
 func TestTLS(t *testing.T) {
	 config := trigger.Config{}
	 json.Unmarshal([]byte(testConfig), &config)
	 config.Handlers[0].Settings["truststore"] = "/opt/kafka/kafka_2.11-0.10.2.0/keys_cheetah"
	 config.Settings["BrokerUrl"] = "cheetah:9093"
	 runTest(&config, true, "TestTLS", false)
 }
*/

/*
	 func TestSASL(t *testing.T) {
	 config := trigger.Config{}
	 json.Unmarshal([]byte(testConfig), &config)
	 config.Handlers[0].Settings["user"] = "wcn00"
	 config.Handlers[0].Settings["password"] = "sauron"
	 config.Settings["BrokerUrl"] = "cheetah.wcn.org:9094"
	 runTest(&config, true, "TestSASL", false)
 }
 func TestSASL_TLS(t *testing.T) {
	 config := trigger.Config{}
	 json.Unmarshal([]byte(testConfig), &config)
	 config.Handlers[0].Settings["truststore"] = "/opt/kafka/kafka_2.11-0.10.2.0/keys_cheetah"
	 config.Handlers[0].Settings["user"] = "wcn00"
	 config.Handlers[0].Settings["password"] = "sauron"
	 config.Settings["BrokerUrl"] = "cheetah:9095"
	 runTest(&config, true, "TestSASL_TLS", false)
 }
 func TestNumericIpaddr(t *testing.T) {
	 config := trigger.Config{}
	 json.Unmarshal([]byte(testConfig), &config)
	 config.Settings["BrokerUrl"] = "10.101.5.72:9092"
	 runTest(&config, true, "TestNumericIpaddr", false)
 }
*/

// func TestFailingEndpoint(t *testing.T) {
// 	config := trigger.Config{}
// 	json.Unmarshal([]byte(testConfig), &config)
// 	config.Handlers[0].Settings["partitions"] = "21,31" //negative test!!!
// 	defer func() {
// 		if r := recover(); r != nil {
// 			log.Println("Test TestFailingEndpoint failed as expected.")
// 		}
// 	}()
// 	runTest(&config, false, "TestFailingEndpoint", false)
// }<|MERGE_RESOLUTION|>--- conflicted
+++ resolved
@@ -71,52 +71,6 @@
  }`
 
 const testConfigMulti string = `{
-<<<<<<< HEAD
-  "name": "tibco-kafkasub-router",
-  "settings": {
-    "BrokerUrl": "cheetah:9092"
-  },
-  "handlers": [
-    {
-      "actionId": "kafka_message_topic1",
-      "settings": {
-        "Topic": "syslog",
-				"partitions":"0"
-      }
-    },
-		{
-			"actionId": "kafka_message_topic2",
-      "settings": {
-        "Topic": "topic1",
-				"group":"wcn"
-      }
-    },
-		{
-      "actionId": "kafka_message_topic3",
-      "settings": {
-        "Topic": "topic3",
-				"user":"wcn00",
-				"password":"sauron"
-      }
-    },
-		{
-      "actionId": "kafka_message_topic3",
-      "settings": {
-        "Topic": "topic3",
-				"group": "wcngroup",
-				"user":"wcn00",
-				"password":"sauron"
-      }
-    }
-  ],
-	"outputs": [
-    {
-      "name": "message",
-      "type": "string"
-    }
-  ]
-}`
-=======
    "name": "tibco-kafkasub-router",
    "settings": {
 	 "BrokerUrl": "cheetah:9092"
@@ -135,7 +89,7 @@
 		 "Topic": "topic1",
 				 "group":"wcn"
 	   }
-	 },    
+	 },
 		 {
 	   "actionId": "kafka_message_topic3",
 	   "settings": {
@@ -143,7 +97,7 @@
 				 "user":"wcn00",
 				 "password":"sauron"
 	   }
-	 },    
+	 },
 		 {
 	   "actionId": "kafka_message_topic3",
 	   "settings": {
@@ -161,7 +115,6 @@
 	 }
    ]
  }`
->>>>>>> 3f468547
 
 type TestRunner struct {
 }
