--- conflicted
+++ resolved
@@ -569,38 +569,23 @@
 
 		context := trigger.NewContextWithData(context.Background(), &trigger.ContextData{Attrs: startAttrs, HandlerCfg: handlerCfg})
 
-<<<<<<< HEAD
 		var replyCode int
 		var replyData interface{}
 
-		allowed := true
-		if isAuthEnabled(rt.config.Settings) {
-			log.Debugf("Authenticating the request.")
-			if !authenticate(r, rt.config.Settings) {
-				replyCode = http.StatusForbidden
-				allowed = false
-			}
-		}
-
-		if allowed {
-			results, eErr := rt.runner.RunAction(context, action, nil)
-			if eErr != nil {
-				err = eErr
-			}
-			if len(results) != 0 {
-				dataAttr, ok := results["data"]
-				if ok {
-					replyData = dataAttr.Value()
-				}
-				codeAttr, ok := results["code"]
-				if ok {
-					replyCode, _ = fData.CoerceToInteger(codeAttr.Value())
-				}
-			}
-		}
-=======
-		replyCode, replyData, err := rt.runner.Run(context, action, actionId, nil)
->>>>>>> 4b96be75
+		results, eErr := rt.runner.RunAction(context, action, nil)
+		if eErr != nil {
+			err = eErr
+		}
+		if len(results) != 0 {
+			dataAttr, ok := results["data"]
+			if ok {
+				replyData = dataAttr.Value()
+			}
+			codeAttr, ok := results["code"]
+			if ok {
+				replyCode, _ = fData.CoerceToInteger(codeAttr.Value())
+			}
+		}
 
 		if err != nil {
 			serverSpan.SetTag("error", err.Error())
