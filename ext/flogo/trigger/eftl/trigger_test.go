/*
* Copyright © 2017. TIBCO Software Inc.
* This file is subject to the license terms contained
* in the license file that is distributed with this file.
 */
package eftl

import (
	"context"
	"encoding/json"
	"io/ioutil"
	"net"
	"os"
	"testing"

	"github.com/TIBCOSoftware/flogo-lib/core/action"
	"github.com/TIBCOSoftware/flogo-lib/core/data"
	"github.com/TIBCOSoftware/flogo-lib/core/trigger"
	"github.com/TIBCOSoftware/mashling/lib/eftl"
	"github.com/TIBCOSoftware/mashling/lib/util"

	opentracing "github.com/opentracing/opentracing-go"
)

func getJsonMetadata() string {
	jsonMetadataBytes, err := ioutil.ReadFile("trigger.json")
	if err != nil {
		panic("No Json Metadata found for trigger.json path")
	}
	return string(jsonMetadataBytes)
}

const testConfig string = `{
	"name": "tibco-eftl",
	"settings": {
	  "url": "ws://localhost:9191/channel",
	  "id": "eftl",
	  "user": "",
	  "password": ""
	},
	"handlers": [
	  {
		"actionId": "test",
		"settings": {
		  "dest": "test_start"
		}
	  }
	]
  }`

var _ action.Runner = &TestRunner{}

type TestRunner struct {
	t *testing.T
}

// Run implements action.Runner.Run
func (tr *TestRunner) Run(context context.Context, action action.Action, uri string,
	options interface{}) (code int, data interface{}, err error) {
	tr.t.Logf("Ran Action: %v", uri)
	return 0, nil, nil
}

func (tr *TestRunner) RunAction(ctx context.Context, act action.Action, options map[string]interface{}) (results map[string]*data.Attribute, err error) {
	return nil, nil
}
func (tr *TestRunner) Execute(ctx context.Context, act action.Action, inputs map[string]*data.Attribute) (results map[string]*data.Attribute, err error) {
	return nil, nil
}
func TestInit(t *testing.T) {
	jsonMetadata := getJsonMetadata()

	// New  factory
	md := trigger.NewMetadata(jsonMetadata)
	f := NewFactory(md)

	// New Trigger
	config := &trigger.Config{}
	err := json.Unmarshal([]byte(testConfig), config)
	if err != nil {
		t.Error(err)
	}
	tgr := f.New(config)
<<<<<<< HEAD
	// TODO: Init no longer exists.
	// runner := &TestRunner{t: t}
	// tgr.Init(runner)
	tgr.Metadata()
=======

	runner := &TestRunner{t: t}

	tgr.Init(config, runner)
>>>>>>> 3f468547
}

func TestGetLocalIP(t *testing.T) {
	ip := getLocalIP()
	if ip == "" {
		t.Error("failed to get local ip")
	}
}

func TestConfigureTracer(t *testing.T) {
	jsonMetadata := getJsonMetadata()

	// New  factory
	md := trigger.NewMetadata(jsonMetadata)
	f := NewFactory(md)

	// New Trigger
	config := &trigger.Config{}
	err := json.Unmarshal([]byte(testConfig), config)
	if err != nil {
		t.Error(err)
	}
	tgr := f.New(config)
	// TODO: Init no longer exists.
	// runner := &TestRunner{t: t}
	// tgr.Init(runner)

	eftl := tgr.(*Trigger)
	eftl.config.Settings[settingTracer] = TracerZipKin
	eftl.config.Settings[settingTracerEndpoint] = "http://localhost:9411/api/v1/spans"
	eftl.config.Settings[settingTracerDebug] = true
	eftl.config.Settings[settingTracerSameSpan] = true
	eftl.config.Settings[settingTracerID128Bit] = true
	eftl.configureTracer()

	eftl.config.Settings[settingTracer] = TracerAPPDash
	eftl.config.Settings[settingTracerEndpoint] = "localhost:7701"
	eftl.configureTracer()
}

func TestEndpoint(t *testing.T) {
	_, err := net.Dial("tcp", "127.0.0.1:9191")
	if err != nil {
		t.Log("EFTL message broker is not available, skipping test...")
		return
	}

	jsonMetadata := getJsonMetadata()

	// New  factory
	md := trigger.NewMetadata(jsonMetadata)
	f := NewFactory(md)

	// New Trigger
	config := &trigger.Config{}
	err = json.Unmarshal([]byte(testConfig), config)
	if err != nil {
		t.Error(err)
	}
	tgr := f.New(config)

	// TODO: Init no longer exists.
	// runner := &TestRunner{t: t}
	// tgr.Init(runner)

	tgr.Start()
	defer tgr.Stop()

	connection, err := eftl.Connect("ws://localhost:9191/channel", nil, nil)
	if err != nil {
		t.Errorf("connect failed: %s", err)
	}
	defer connection.Disconnect()

	content := `{"message": "Test message payload!"}`

	t.Log("---- doing first publish ----")
	err = connection.Publish(eftl.Message{
		"_dest":   "test_start",
		"content": []byte(content),
	})
	if err != nil {
		t.Errorf("publish failed: %s", err)
	}

	t.Log("---- doing second publish ----")
	err = connection.Publish(eftl.Message{
		"_dest":   "test_start",
		"content": []byte(content),
	})
	if err != nil {
		t.Errorf("publish failed: %s", err)
	}
}

func TestHandler(t *testing.T) {
	tracer := &opentracing.NoopTracer{}
	span := Span{
		Span: tracer.StartSpan("topic"),
	}
	defer span.Finish()

	handler := &OptimizedHandler{
		defaultActionID: "action_1",
		dispatches: []*Dispatch{
			{
				actionID:  "action_2",
				condition: "${trigger.content.value == A}",
			},
			{
				actionID:  "action_3",
				condition: "${env.value == A}",
			},
			{
				actionID:  "action_4",
				condition: "${#}",
			},
			{
				actionID:  "action_5",
				condition: "${trigger.header.stuff == A}",
			},
		},
	}

	action, _ := handler.GetActionID("null", span)
	if action != "action_1" {
		t.Error("expected action_1")
	}

	content := `{"value": "A"}`
	action, _ = handler.GetActionID(content, span)
	if action != "action_2" {
		t.Error("expected action_2")
	}

	os.Setenv("value", "A")
	action, _ = handler.GetActionID("null", span)
	if action != "action_3" {
		t.Error("expected action_3")
	}
}

const testCreateHandlersConfig string = `{
	"name": "tibco-mqtt",
	"settings": {
	  "url": "ws://localhost:9191/channel",
	  "id": "eftl",
	  "user": "",
	  "password": ""
	},
	"handlers": [
	  {
		"actionId": "action_1",
		"settings": {
		  "dest": "topic_1"
		}
	  },
		  {
		"actionId": "action_2",
		"settings": {
		  "dest": "topic_1",
				  "Condition": "${trigger.content.value == A}"
		}
	  },
		  {
		"actionId": "action_3",
		"settings": {
		  "dest": "topic_2"
		}
	  }
	]
  }`

func TestCreateHandlers(t *testing.T) {
	jsonMetadata := getJsonMetadata()
	// New  factory
	md := trigger.NewMetadata(jsonMetadata)
	f := NewFactory(md)

	// New Trigger
	config := &trigger.Config{}
	err := json.Unmarshal([]byte(testCreateHandlersConfig), config)
	if err != nil {
		t.Error(err)
	}
	tgr := f.New(config).(*Trigger)

	handlers := tgr.CreateHandlers()
	if handlers["topic_1"].defaultActionID != "action_1" {
		t.Error("default action for topic_1 should be action_1")
	}
	if len(handlers["topic_1"].dispatches) != 1 {
		t.Error("there should be 1 dispatches for topic_1")
	}
	if handlers["topic_2"].defaultActionID != "action_3" {
		t.Error("default action for topic_2 should be action_3")
	}
	if len(handlers["topic_2"].dispatches) != 0 {
		t.Error("there should be 0 dispatches for topic_2")
	}
}

const testJSONMessage = `{
	  "replyTo": "abc123",
	  "pathParams": {
		  "param": "a"
	  },
	  "queryParams": {
		  "param": "b"
	  }
  }`

func TestConstructJSONStartRequest(t *testing.T) {
	tracer := &opentracing.NoopTracer{}
	span := Span{
		Span: tracer.StartSpan("topic"),
	}
	defer span.Finish()

	jsonMetadata := getJsonMetadata()
	// New  factory
	md := trigger.NewMetadata(jsonMetadata)
	f := NewFactory(md)

	// New Trigger
	config := &trigger.Config{}
	err := json.Unmarshal([]byte(testConfig), config)
	if err != nil {
		t.Error(err)
	}
	tgr := f.New(config)

	// TODO: Init no longer exists.
	// runner := &TestRunner{t: t}
	// tgr.Init(runner)

	replyTo, params := tgr.(*Trigger).constructStartRequest([]byte(testJSONMessage), span)
	if params == nil {
		t.Fatal("params is nil")
	}
	if replyTo == "" {
		t.Fatal("replyTo is an empty string")
	}
	pathParams := params["pathParams"]
	if pathParams == nil {
		t.Fatal("pathParams is nil")
	}
	if pathParams.(map[string]string)["param"] != "a" {
		t.Fatal("param should be a")
	}
	queryParams := params["queryParams"]
	if queryParams == nil {
		t.Fatal("queryParams is nil")
	}
	if queryParams.(map[string]string)["param"] != "b" {
		t.Fatal("param should be b")
	}
	content := params["content"]
	if content == nil {
		t.Fatal("content is nil")
	}
	tracing := params["tracing"]
	if tracing == nil {
		t.Fatal("tracing is nil")
	}

	if content.(map[string]interface{})["replyTo"] != nil {
		t.Fatal("replyTo should be nil in content")
	}
	if content.(map[string]interface{})["pathParams"] != nil {
		t.Fatal("pathParams should be nil in content")
	}
	if content.(map[string]interface{})["queryParams"] != nil {
		t.Fatal("queryParams should be nil in content")
	}
}

const testXMLMessage = `<?xml version="1.0"?>
<<<<<<< HEAD

 <test replyTo="abc123">
  <message>hello world</message>
  <pathParams>
   <item key="param" value="a"/>
  </pathParams>
  <message>hello world</message>
  <queryParams>
   <item key="param" value="b"/>
  </queryParams>
  <message>hello world</message>
 </test>`
=======
  
  <test replyTo="abc123">
   <message>hello world</message>
   <pathParams>
	<item key="param" value="a"/>
   </pathParams>
   <message>hello world</message>
   <queryParams>
	<item key="param" value="b"/>
   </queryParams>
   <message>hello world</message>
  </test>`
>>>>>>> 3f468547

func TestConstructXMLStartRequest(t *testing.T) {
	tracer := &opentracing.NoopTracer{}
	span := Span{
		Span: tracer.StartSpan("topic"),
	}
	defer span.Finish()

	jsonMetadata := getJsonMetadata()
	// New  factory
	md := trigger.NewMetadata(jsonMetadata)
	f := NewFactory(md)

	// New Trigger
	config := &trigger.Config{}
	err := json.Unmarshal([]byte(testConfig), config)
	if err != nil {
		t.Error(err)
	}
	tgr := f.New(config)
	// TODO: Init no longer exists.
	//runner := &TestRunner{t: t}

	// tgr.Init(runner)

	replyTo, params := tgr.(*Trigger).constructStartRequest([]byte(testXMLMessage), span)
	if params == nil {
		t.Fatal("params is nil")
	}
	if replyTo == "" {
		t.Fatal("replyTo is an empty string")
	}
	pathParams := params["pathParams"]
	if pathParams == nil {
		t.Fatal("pathParams is nil")
	}
	if pathParams.(map[string]string)["param"] != "a" {
		t.Fatal("param should be a")
	}
	queryParams := params["queryParams"]
	if queryParams == nil {
		t.Fatal("queryParams is nil")
	}
	if queryParams.(map[string]string)["param"] != "b" {
		t.Fatal("param should be b")
	}
	content := params["content"]
	if content == nil {
		t.Fatal("content is nil")
	}
	tracing := params["tracing"]
	if tracing == nil {
		t.Fatal("tracing is nil")
	}

	if content, ok := content.(map[string]interface{}); ok {
		getRoot := func() map[string]interface{} {
			body := content[util.XMLKeyBody]
			if body == nil {
				return nil
			}
			for _, e := range body.([]interface{}) {
				element, ok := e.(map[string]interface{})
				if !ok {
					continue
				}
				name, ok := element[util.XMLKeyType].(string)
				if !ok || name != util.XMLTypeElement {
					continue
				}
				return element
			}
			return nil
		}
		root := getRoot()

		if root["replyTo"] != nil {
			t.Fatal("replyTo should be nil in content")
		}

		find := func(target string) bool {
			rootBody, ok := root[util.XMLKeyBody].([]interface{})
			if !ok {
				return false
			}
			for _, e := range rootBody {
				element, ok := e.(map[string]interface{})
				if !ok {
					continue
				}
				name, ok := element[util.XMLKeyName].(string)
				if !ok || name != target {
					continue
				}
				return true
			}

			return false
		}
		if find("pathParams") {
			t.Fatal("pathParams should be nil in content")
		}
		if find("queryParams") {
			t.Fatal("queryParams should be nil in content")
		}
	}
}<|MERGE_RESOLUTION|>--- conflicted
+++ resolved
@@ -81,17 +81,10 @@
 		t.Error(err)
 	}
 	tgr := f.New(config)
-<<<<<<< HEAD
 	// TODO: Init no longer exists.
 	// runner := &TestRunner{t: t}
 	// tgr.Init(runner)
 	tgr.Metadata()
-=======
-
-	runner := &TestRunner{t: t}
-
-	tgr.Init(config, runner)
->>>>>>> 3f468547
 }
 
 func TestGetLocalIP(t *testing.T) {
@@ -370,7 +363,6 @@
 }
 
 const testXMLMessage = `<?xml version="1.0"?>
-<<<<<<< HEAD
 
  <test replyTo="abc123">
   <message>hello world</message>
@@ -383,20 +375,6 @@
   </queryParams>
   <message>hello world</message>
  </test>`
-=======
-  
-  <test replyTo="abc123">
-   <message>hello world</message>
-   <pathParams>
-	<item key="param" value="a"/>
-   </pathParams>
-   <message>hello world</message>
-   <queryParams>
-	<item key="param" value="b"/>
-   </queryParams>
-   <message>hello world</message>
-  </test>`
->>>>>>> 3f468547
 
 func TestConstructXMLStartRequest(t *testing.T) {
 	tracer := &opentracing.NoopTracer{}
