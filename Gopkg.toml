# Gopkg.toml example
#
# Refer to https://golang.github.io/dep/docs/Gopkg.toml.html
# for detailed Gopkg.toml documentation.
#
# required = ["github.com/user/thing/cmd/thing"]
# ignored = ["github.com/user/project/pkgX", "bitbucket.org/user/project/pkgA/pkgY"]
#
# [[constraint]]
#   name = "github.com/user/project"
#   version = "1.0.0"
#
# [[constraint]]
#   name = "github.com/user/project2"
#   branch = "dev"
#   source = "github.com/myfork/project2"
#
# [[override]]
#   name = "github.com/x/y"
#   version = "2.4.0"
#
# [prune]
#   non-go = false
#   go-tests = true
#   unused-packages = true


[[constraint]]
  name = "github.com/Shopify/sarama"
  version = "1.16.0"

[[constraint]]
  branch = "master"
  name = "github.com/TIBCOSoftware/flogo-cli"

[[constraint]]
  name = "github.com/TIBCOSoftware/flogo-contrib"
  version = "=0.5.1"

[[constraint]]
  name = "github.com/TIBCOSoftware/flogo-lib"
  version = "=0.5.1"

[[constraint]]
  name = "github.com/eclipse/paho.mqtt.golang"
  version = "1.1.0"

[[constraint]]
  name = "github.com/gorilla/mux"
  version = "1.6.1"

[[constraint]]
  name = "github.com/lightstep/lightstep-tracer-go"
  version = "0.15.2"

[[constraint]]
  name = "github.com/opentracing/opentracing-go"
  version = "1.0.2"

[[constraint]]
  name = "github.com/openzipkin/zipkin-go-opentracing"
  version = "0.3.2"

[[constraint]]
  name = "github.com/pkg/errors"
  version = "0.8.0"

[[constraint]]
  name = "github.com/spf13/viper"
  version = "1.0.0"

[[constraint]]
  name = "github.com/stretchr/testify"
  version = "1.2.1"

[[constraint]]
  branch = "master"
  name = "github.com/xeipuuv/gojsonschema"

[[constraint]]
  branch = "master"
  name = "golang.org/x/net"

[[constraint]]
  branch = "master"
  name = "sourcegraph.com/sourcegraph/appdash"

[[constraint]]
  branch = "master"
<<<<<<< HEAD
  name = "github.com/jtblin/go-ldap-client"

[[constraint]]
  branch = "master"
  name = "github.com/jeffreybozek/jsonschema"

[[constraint]]
  branch = "master"
  name = "github.com/jeffreybozek/jsonpath"

[[constraint]]
  name = "github.com/fsnotify/fsnotify"
  version = "1.4.2"

[[constraint]]
  branch = "master"
  name = "github.com/dop251/goja"

[[constraint]]
  name = "github.com/jteeuwen/go-bindata"
  revision = "a0ff2567cfb70903282db057e799fd826784d41d"
=======
  name = "github.com/gorilla/websocket"

[[constraint]]
  branch = "master"
  name = "github.com/jtblin/go-ldap-client"
>>>>>>> 8c2e67e2

[prune]
  go-tests = true
  unused-packages = true<|MERGE_RESOLUTION|>--- conflicted
+++ resolved
@@ -87,7 +87,10 @@
 
 [[constraint]]
   branch = "master"
-<<<<<<< HEAD
+  name = "github.com/gorilla/websocket"
+
+[[constraint]]
+  branch = "master"
   name = "github.com/jtblin/go-ldap-client"
 
 [[constraint]]
@@ -109,13 +112,6 @@
 [[constraint]]
   name = "github.com/jteeuwen/go-bindata"
   revision = "a0ff2567cfb70903282db057e799fd826784d41d"
-=======
-  name = "github.com/gorilla/websocket"
-
-[[constraint]]
-  branch = "master"
-  name = "github.com/jtblin/go-ldap-client"
->>>>>>> 8c2e67e2
 
 [prune]
   go-tests = true
