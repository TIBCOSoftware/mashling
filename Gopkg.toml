--- conflicted
+++ resolved
@@ -87,11 +87,7 @@
 
 [[constraint]]
   branch = "master"
-<<<<<<< HEAD
-  name = "github.com/jeffreybozek/jsonschema"
-=======
   name = "github.com/mashling-support/jsonschema"
->>>>>>> ee220f87
 
 [[constraint]]
   branch = "master"
