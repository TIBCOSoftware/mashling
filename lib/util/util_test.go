/*
* Copyright © 2017. TIBCO Software Inc.
* This file is subject to the license terms contained
* in the license file that is distributed with this file.
 */
package util

import (
<<<<<<< HEAD
	"fmt"
=======
	"strings"
>>>>>>> 7b2f6f13
	"testing"
)

const XML = `<?xml version="1.0"?>

<soap:Envelope
xmlns:soap="http://www.w3.org/2003/05/soap-envelope/"
soap:encodingStyle="http://www.w3.org/2003/05/soap-encoding">

<soap:Body>
  <m:GetPrice xmlns:m="https://www.w3schools.com/prices">
    <m:Item>Apples</m:Item>
  </m:GetPrice>
</soap:Body>

</soap:Envelope>
`

const JSON = `{
 "_body": [
  {
   "_inst": "version=\"1.0\"",
   "_target": "xml",
   "_type": "ProcInst"
  },
  {
   "_body": "\n\n",
   "_type": "CharData"
  },
  {
   "_body": [
    {
     "_body": "\n\n",
     "_type": "CharData"
    },
    {
     "_body": [
      {
       "_body": "\n  ",
       "_type": "CharData"
      },
      {
       "_body": [
        {
         "_body": "\n    ",
         "_type": "CharData"
        },
        {
         "_body": [
          {
           "_body": "Apples",
           "_type": "CharData"
          }
         ],
         "_name": "Item",
         "_space": "m",
         "_type": "Element"
        },
        {
         "_body": "\n  ",
         "_type": "CharData"
        }
       ],
       "_name": "GetPrice",
       "_space": "m",
       "_type": "Element",
       "xmlns___m": "https://www.w3schools.com/prices"
      },
      {
       "_body": "\n",
       "_type": "CharData"
      }
     ],
     "_name": "Body",
     "_space": "soap",
     "_type": "Element"
    },
    {
     "_body": "\n\n",
     "_type": "CharData"
    }
   ],
   "_name": "Envelope",
   "_space": "soap",
   "_type": "Element",
   "soap___encodingStyle": "http://www.w3.org/2003/05/soap-encoding",
   "xmlns___soap": "http://www.w3.org/2003/05/soap-envelope/"
  },
  {
   "_body": "\n",
   "_type": "CharData"
  }
 ]
}`

const JSONCONTENT = `{"category":{"id":16,"name":"Animals"},"id":16,"name":"SPARROW","photoUrls":["string"],"status":"sold","tags":[{"id":0,"name":"string"}]}`

func TestJSONPath(t *testing.T) {
<<<<<<< HEAD
	res, err := JsonPathEval(JSONCONTENT, "$.name")
	fmt.Println("res", *res)
	fmt.Println("err", err)
=======
	res, _ := JsonPathEval(JSONCONTENT, "$.name")
	if strings.Compare(*res, "SPARROW") != 0 {
		t.Fatal("Values should be same")
	}
>>>>>>> 7b2f6f13
}
func TestXMLUnmarshal(t *testing.T) {
	var output map[string]interface{}
	err := XMLUnmarshal([]byte(XML), &output)
	if err != nil {
		t.Fatal(err)
	}
	body, ok := output[XMLKeyBody].([]interface{})
	if !ok {
		t.Fatal("invalid _body element")
	}
	if len(body) != 4 {
		t.Fatal("len of body should be 1 is", len(body))
	}
	element, ok := body[2].(map[string]interface{})
	if !ok {
		t.Fatal("invalid element")
	}
	typ, ok := element[XMLKeyType]
	if !ok {
		t.Fatal("there should be a type")
	}
	ty, ok := typ.(string)
	if !ok || ty != XMLTypeElement {
		t.Fatal("invalid type")
	}
}

func TestXMLMarshal(t *testing.T) {
	var output map[string]interface{}
	err := XMLUnmarshal([]byte(XML), &output)
	if err != nil {
		t.Fatal(err)
	}
	data, err := XMLMarshal(output)
	if err != nil {
		t.Fatal(err)
	}
	if len(data) != len([]byte(XML)) {
		t.Fatal("length of input is not same as the length of output")
	}
}<|MERGE_RESOLUTION|>--- conflicted
+++ resolved
@@ -6,119 +6,105 @@
 package util
 
 import (
-<<<<<<< HEAD
 	"fmt"
-=======
-	"strings"
->>>>>>> 7b2f6f13
 	"testing"
 )
 
 const XML = `<?xml version="1.0"?>
-
-<soap:Envelope
-xmlns:soap="http://www.w3.org/2003/05/soap-envelope/"
-soap:encodingStyle="http://www.w3.org/2003/05/soap-encoding">
-
-<soap:Body>
-  <m:GetPrice xmlns:m="https://www.w3schools.com/prices">
-    <m:Item>Apples</m:Item>
-  </m:GetPrice>
-</soap:Body>
-
-</soap:Envelope>
-`
+ <soap:Envelope
+ xmlns:soap="http://www.w3.org/2003/05/soap-envelope/"
+ soap:encodingStyle="http://www.w3.org/2003/05/soap-encoding">
+ <soap:Body>
+   <m:GetPrice xmlns:m="https://www.w3schools.com/prices">
+     <m:Item>Apples</m:Item>
+   </m:GetPrice>
+ </soap:Body>
+ </soap:Envelope>
+ `
 
 const JSON = `{
- "_body": [
-  {
-   "_inst": "version=\"1.0\"",
-   "_target": "xml",
-   "_type": "ProcInst"
-  },
-  {
-   "_body": "\n\n",
-   "_type": "CharData"
-  },
-  {
-   "_body": [
-    {
-     "_body": "\n\n",
-     "_type": "CharData"
-    },
-    {
-     "_body": [
-      {
-       "_body": "\n  ",
-       "_type": "CharData"
-      },
-      {
-       "_body": [
-        {
-         "_body": "\n    ",
-         "_type": "CharData"
-        },
-        {
-         "_body": [
-          {
-           "_body": "Apples",
-           "_type": "CharData"
-          }
-         ],
-         "_name": "Item",
-         "_space": "m",
-         "_type": "Element"
-        },
-        {
-         "_body": "\n  ",
-         "_type": "CharData"
-        }
-       ],
-       "_name": "GetPrice",
-       "_space": "m",
-       "_type": "Element",
-       "xmlns___m": "https://www.w3schools.com/prices"
-      },
-      {
-       "_body": "\n",
-       "_type": "CharData"
-      }
-     ],
-     "_name": "Body",
-     "_space": "soap",
-     "_type": "Element"
-    },
-    {
-     "_body": "\n\n",
-     "_type": "CharData"
-    }
-   ],
-   "_name": "Envelope",
-   "_space": "soap",
-   "_type": "Element",
-   "soap___encodingStyle": "http://www.w3.org/2003/05/soap-encoding",
-   "xmlns___soap": "http://www.w3.org/2003/05/soap-envelope/"
-  },
-  {
-   "_body": "\n",
-   "_type": "CharData"
-  }
- ]
-}`
+  "_body": [
+   {
+    "_inst": "version=\"1.0\"",
+    "_target": "xml",
+    "_type": "ProcInst"
+   },
+   {
+    "_body": "\n\n",
+    "_type": "CharData"
+   },
+   {
+    "_body": [
+     {
+      "_body": "\n\n",
+      "_type": "CharData"
+     },
+     {
+      "_body": [
+       {
+        "_body": "\n  ",
+        "_type": "CharData"
+       },
+       {
+        "_body": [
+         {
+          "_body": "\n    ",
+          "_type": "CharData"
+         },
+         {
+          "_body": [
+           {
+            "_body": "Apples",
+            "_type": "CharData"
+           }
+          ],
+          "_name": "Item",
+          "_space": "m",
+          "_type": "Element"
+         },
+         {
+          "_body": "\n  ",
+          "_type": "CharData"
+         }
+        ],
+        "_name": "GetPrice",
+        "_space": "m",
+        "_type": "Element",
+        "xmlns___m": "https://www.w3schools.com/prices"
+       },
+       {
+        "_body": "\n",
+        "_type": "CharData"
+       }
+      ],
+      "_name": "Body",
+      "_space": "soap",
+      "_type": "Element"
+     },
+     {
+      "_body": "\n\n",
+      "_type": "CharData"
+     }
+    ],
+    "_name": "Envelope",
+    "_space": "soap",
+    "_type": "Element",
+    "soap___encodingStyle": "http://www.w3.org/2003/05/soap-encoding",
+    "xmlns___soap": "http://www.w3.org/2003/05/soap-envelope/"
+   },
+   {
+    "_body": "\n",
+    "_type": "CharData"
+   }
+  ]
+ }`
 
 const JSONCONTENT = `{"category":{"id":16,"name":"Animals"},"id":16,"name":"SPARROW","photoUrls":["string"],"status":"sold","tags":[{"id":0,"name":"string"}]}`
 
 func TestJSONPath(t *testing.T) {
-<<<<<<< HEAD
 	res, err := JsonPathEval(JSONCONTENT, "$.name")
 	fmt.Println("res", *res)
 	fmt.Println("err", err)
-=======
-	res, _ := JsonPathEval(JSONCONTENT, "$.name")
-	if strings.Compare(*res, "SPARROW") != 0 {
-		t.Fatal("Values should be same")
-	}
->>>>>>> 7b2f6f13
 }
 func TestXMLUnmarshal(t *testing.T) {
 	var output map[string]interface{}
