--- conflicted
+++ resolved
@@ -15,11 +15,8 @@
     * [Flogo Flow](#services-flogo-flow)
     * [Anomaly](#services-anomaly)
     * [SQL Detector](#services-sqld)
-<<<<<<< HEAD
+    * [Circuit Breaker](#services-circuit-breaker)
     * [Websocket Proxy](#services-websocket-proxy)
-=======
-    * [Circuit Breaker](#services-circuit-breaker)
->>>>>>> 3ef77874
   * [Responses](#responses)
   * [Policies Proposal](#policies)
     * [Simple Policy](#simple-policy)
@@ -180,7 +177,7 @@
 
 ### <a name="services"></a>Services
 
-A service defines a function or activity of some sort that will be utilized in a step within an execution flow. Services have names, types, and settings. Currently supported types are `http`, `js`, `flogoActivity`, `flogoFlow`, `anomaly`, `sqld` and `ws`. Services may call external endpoints like HTTP servers or may stay within the context of the mashling gateway, like the `js` service. Once a service is defined it can be used as many times as needed within your routes and steps.
+A service defines a function or activity of some sort that will be utilized in a step within an execution flow. Services have names, types, and settings. Currently supported types are `http`, `js`, `flogoActivity`, `flogoFlow`, `anomaly`, `sqld`, `circuitBreaker` and `ws`. Services may call external endpoints like HTTP servers or may stay within the context of the mashling gateway, like the `js` service. Once a service is defined it can be used as many times as needed within your routes and steps.
 
 #### <a name="services-http"></a>HTTP
 
@@ -546,26 +543,14 @@
 }
 ```
 
-<<<<<<< HEAD
-#### <a name="services-websocket-proxy"></a>Websocket Proxy
-
-The `ws` service type accepts a websocket connection and backend url. It establishes another websocket connection against supplied backend url and acts as a proxy between both connections. This service doesn't produce any outputs as it runs proxy instance in the background and returns immediately.
-=======
 #### <a name="services-circuit-breaker"></a>Circuit Breaker
 
 The circuit breaker prevents the calling of a service when that service has failed in the past. How the circuit breaker is tripped depends on the mode of operation. There are three modes of operation: contiguous errors, errors within a time period, and contiguous errors within a time period.
->>>>>>> 3ef77874
 
 The service `settings` and available `input` for the request are as follows:
 
 | Name   |  Type   | Description   |
 |:-----------|:--------|:--------------|
-<<<<<<< HEAD
-| wsconnection | connection object | Websocket connection object |
-| url | string | Backend websocket url to connect |
-| maxConnections | number | Maximum allowed concurrent connections(default 5) |
-
-=======
 | mode | string | The tripping mode: 'a' for contiguous errors, 'b' for errors within a time period, and 'c' for contiguous errors within a time period. Defaults to mode 'a' |
 | operation | string | An operation to perform: '' for protecting a service, 'counter' for processing errors, and 'reset' for processing non-errors. Defaults to '' |
 | context | string | The name of the circuit breaker |
@@ -578,13 +563,81 @@
 | Name   |  Type   | Description   |
 |:-----------|:--------|:--------------|
 | tripped | boolean | The state of the circuit breaker |
->>>>>>> 3ef77874
 
 A sample `service` definition is:
 
 ```json
 {
-<<<<<<< HEAD
+  "name": "CircuitBreaker",
+  "description": "Circuit breaker service",
+  "type": "circuitBreaker",
+  "settings": {
+    "mode": "a",
+    "context": "get"
+  }
+}
+```
+
+An example series of `step` that invokes the above `CircuitBreaker` service:
+
+```json
+{
+  "service": "CircuitBreaker"
+},
+{
+  "service": "PetStorePets",
+  "input": {
+    "method": "GET"
+  }
+},
+{
+  "if": "PetStorePets.response.netError != ''",
+  "service": "CircuitBreaker",
+  "input": {
+    "operation": "counter"
+  }
+},
+{
+  "if": "PetStorePets.response.netError == ''",
+  "service": "CircuitBreaker",
+  "input": {
+    "operation": "reset"
+  }
+}
+```
+
+Utilizing the response values can be seen in a response handler:
+
+```json
+{
+  "if": "CircuitBreaker.tripped == true",
+  "error": true,
+  "output": {
+    "code": 403,
+    "data": {
+      "error": "circuit breaker tripped"
+    }
+  }
+}
+```
+
+#### <a name="services-websocket-proxy"></a>Websocket Proxy
+
+The `ws` service type accepts a websocket connection and backend url. It establishes another websocket connection against supplied backend url and acts as a proxy between both connections. This service doesn't produce any outputs as it runs proxy instance in the background and returns immediately.
+
+The service `settings` and available `input` for the request are as follows:
+
+| Name   |  Type   | Description   |
+|:-----------|:--------|:--------------|
+| wsconnection | connection object | Websocket connection object |
+| url | string | Backend websocket url to connect |
+| maxConnections | number | Maximum allowed concurrent connections(default 5) |
+
+
+A sample `service` definition is:
+
+```json
+{
     "name": "ProxyWebSocketService",
     "description": "Web socket proxy service",
     "type": "ws",
@@ -603,58 +656,6 @@
     "input": {
         "wsconnection":"${payload.wsconnection}"
     }
-=======
-  "name": "CircuitBreaker",
-  "description": "Circuit breaker service",
-  "type": "circuitBreaker",
-  "settings": {
-    "mode": "a",
-    "context": "get"
-  }
-}
-```
-
-An example series of `step` that invokes the above `CircuitBreaker` service:
-
-```json
-{
-  "service": "CircuitBreaker"
-},
-{
-  "service": "PetStorePets",
-  "input": {
-    "method": "GET"
-  }
-},
-{
-  "if": "PetStorePets.response.netError != ''",
-  "service": "CircuitBreaker",
-  "input": {
-    "operation": "counter"
-  }
-},
-{
-  "if": "PetStorePets.response.netError == ''",
-  "service": "CircuitBreaker",
-  "input": {
-    "operation": "reset"
-  }
-}
-```
-
-Utilizing the response values can be seen in a response handler:
-
-```json
-{
-  "if": "CircuitBreaker.tripped == true",
-  "error": true,
-  "output": {
-    "code": 403,
-    "data": {
-      "error": "circuit breaker tripped"
-    }
-  }
->>>>>>> 3ef77874
 }
 ```
 
