/*
* Copyright © 2017. TIBCO Software Inc.
* This file is subject to the license terms contained
* in the license file that is distributed with this file.
 */
package app

import (
	"encoding/json"
	"io/ioutil"
	"path/filepath"
	"strings"

	"fmt"
	"os"
	"path"

	"bytes"

	"reflect"
	"strconv"

	api "github.com/TIBCOSoftware/flogo-cli/app"
	config "github.com/TIBCOSoftware/flogo-cli/config"
	"github.com/TIBCOSoftware/flogo-cli/dep"
	"github.com/TIBCOSoftware/flogo-cli/util"
	"github.com/TIBCOSoftware/flogo-lib/app"
	faction "github.com/TIBCOSoftware/flogo-lib/core/action"
	ftrigger "github.com/TIBCOSoftware/flogo-lib/core/trigger"
	assets "github.com/TIBCOSoftware/mashling/cli/assets"
	"github.com/TIBCOSoftware/mashling/cli/env"
	"github.com/spf13/viper"

	"github.com/TIBCOSoftware/mashling/lib/model"
	"github.com/TIBCOSoftware/mashling/lib/types"
	"github.com/TIBCOSoftware/mashling/lib/util"
	"github.com/xeipuuv/gojsonschema"
)

// CreateMashling creates a gateway application from the specified json gateway descriptor
func CreateMashling(gatewayJSON string, defaultAppFlag bool, appDir, appName, pingPort string) error {

	flogoJSON, gatewayJSON, appName, err := TranslateGatewayJSON2FlogoJSON(gatewayJSON, pingPort, appName)
	if err != nil {
		fmt.Fprint(os.Stderr, "Error: Error while processing gateway descriptor.\n\n")
		return err
	}

	err = CreateApp(SetupNewProjectEnv(), flogoJSON, defaultAppFlag, appDir, appName, gatewayJSON)
	if err != nil {
		return err
	}

	fmt.Println("Generated mashling Artifacts.")
	fmt.Println("Building mashling Artifacts.")

	embed := util.Flogo_App_Embed_Config_Property_Default

	envFlogoEmbed := os.Getenv(util.Flogo_App_Embed_Config_Property)
	if len(envFlogoEmbed) > 0 {
		embed, err = strconv.ParseBool(os.Getenv(util.Flogo_App_Embed_Config_Property))
	}

	envProj := SetupExistingProjectEnv(appDir)

	err = customizeMainFile(envProj.GetAppDir(), appName, gatewayJSON)

	if err != nil {
		return err
	}

	options := &api.BuildOptions{SkipPrepare: false, PrepareOptions: &api.PrepareOptions{OptimizeImports: false, EmbedConfig: embed}}
	api.BuildApp(envProj, options)
	//delete flogo.json file from the app dir
	fgutil.DeleteFilesWithPrefix(appDir, "flogo")

	fmt.Println("Mashling gateway successfully built!")

	return nil
}

// TranslateGatewayJSON2FlogoJSON tanslates mashling json to flogo json
func TranslateGatewayJSON2FlogoJSON(gatewayJSON string, pingPort, appName string) (string, string, string, error) {
	descriptor, err := model.ParseGatewayDescriptor(gatewayJSON)
	if err != nil {
		return "", "", "", err
	}

	descriptor, err = appendPingDescriptor(pingPort, descriptor)
	if err != nil {
		return "", "", "", err
	}

	if appName != "" {
		altJSON := strings.Replace(gatewayJSON, `"`+descriptor.Gateway.Name+`"`, `"`+appName+`"`, 1)
		altDescriptor, err := model.ParseGatewayDescriptor(altJSON)

		//see if we can get away with simple replace so we don't reorder the existing json
		if err == nil && altDescriptor.Gateway.Name == appName {
			gatewayJSON = altJSON
		} else {
			//simple replace didn't work so we have to unmarshal & re-marshal the supplied json
			var appObj map[string]interface{}
			err := json.Unmarshal([]byte(gatewayJSON), &appObj)
			if err != nil {
				return "", "", "", err
			}

			appObj["name"] = appName

			updApp, err := json.MarshalIndent(appObj, "", "  ")
			if err != nil {
				return "", "", "", err
			}
			gatewayJSON = string(updApp)
		}

		descriptor.Gateway.Name = appName
	} else {
		appName = descriptor.Gateway.Name
	}

	flogoAppTriggers := []*ftrigger.Config{}
	flogoAppActions := []*faction.Config{}

	//1. load the configuration, if provided.
	configNamedMap := make(map[string]types.Config)
	for _, config := range descriptor.Gateway.Configurations {
		configNamedMap[config.Name] = config
	}

	triggerNamedMap := make(map[string]types.Trigger)
	for _, trigger := range descriptor.Gateway.Triggers {
		triggerNamedMap[trigger.Name] = trigger
	}

	handlerNamedMap := make(map[string]types.EventHandler)
	for _, evtHandler := range descriptor.Gateway.EventHandlers {
		handlerNamedMap[evtHandler.Name] = evtHandler
	}

	createdHandlers := make(map[string]bool)

	//new map to maintain existing trigger and its settings, to be used in comparing one trigger definition with another
	createdTriggersMap := make(map[string]*ftrigger.Config)

	//translate the gateway model to the flogo model
	for _, link := range descriptor.Gateway.EventLinks {
		triggerNames := link.Triggers

		for _, triggerName := range triggerNames {
			dispatches := link.Dispatches

			//create trigger sections for flogo
			/**
			TODO handle condition parsing and setting the condition in the trigger.
			//get the condition if available
			condition := path.If
			//create the trigger using the condition
			.......
			*/
			flogoTrigger, isNew, err := model.CreateFlogoTrigger(configNamedMap, triggerNamedMap[triggerName], handlerNamedMap, dispatches, createdTriggersMap)
			if err != nil {
				return "", "", "", err
			}

			//	check if the trigger is a new trigger or a "logically" same trigger.
			if *isNew {
				//looks like a new trigger has been added
				flogoAppTriggers = append(flogoAppTriggers, flogoTrigger)
			} else {
				//looks like an existing trigger with matching settings is found and is now modified with a new handler
				for index, v := range flogoAppTriggers {
					if v.Name == flogoTrigger.Name {
						// Found the old trigger entry in the list!
						//remove it..
						flogoAppTriggers = append(flogoAppTriggers[:index], flogoAppTriggers[index+1:]...)
						//...and add the modified trigger to the list
						flogoAppTriggers = append(flogoAppTriggers, flogoTrigger)
					}
				}
			}

			//create unique handler actions
			for _, dispatch := range dispatches {
				handlerName := dispatch.Handler

				if !createdHandlers[handlerName] {
					//not already created, so create it
					flogoAction, err := model.CreateFlogoFlowAction(handlerNamedMap[handlerName])
					if err != nil {
						return "", "", "", err
					}

					flogoAppActions = append(flogoAppActions, flogoAction)
					createdHandlers[handlerName] = true
				}
			}
		}

	}

	flogoApp := app.Config{
		Name:        descriptor.Gateway.Name,
		Type:        util.Flogo_App_Type,
		Version:     descriptor.Gateway.Version,
		Description: descriptor.Gateway.Description,
		Triggers:    flogoAppTriggers,
		Actions:     flogoAppActions,
	}

	//create flogo PP JSON
	bytes, err := json.MarshalIndent(flogoApp, "", "\t")
	if err != nil {
		return "", "", "", nil
	}

	flogoJSON := string(bytes)

	return flogoJSON, gatewayJSON, appName, nil
}

// BuildMashling Builds mashling gateway
func BuildMashling(appDir string, gatewayJSON string, pingPort string) error {

	//create flogo.json from gateway descriptor
	flogoJSON, gatewayJSON, _, err := TranslateGatewayJSON2FlogoJSON(gatewayJSON, pingPort, "")
	if err != nil {
		fmt.Fprint(os.Stderr, "Error: Error while processing gateway descriptor.\n\n")
		return err
	}
	err = fgutil.CreateFileFromString(path.Join(appDir, "flogo.json"), flogoJSON)
	if err != nil {
		fmt.Fprint(os.Stderr, "Error: Error while creating flogo.json.\n\n")
		return err
	}

	embed := util.Flogo_App_Embed_Config_Property_Default

	envFlogoEmbed := os.Getenv(util.Flogo_App_Embed_Config_Property)
	if len(envFlogoEmbed) > 0 {
		embed, err = strconv.ParseBool(os.Getenv(util.Flogo_App_Embed_Config_Property))
	}

	options := &api.BuildOptions{SkipPrepare: false, PrepareOptions: &api.PrepareOptions{OptimizeImports: false, EmbedConfig: embed}}
	api.BuildApp(SetupExistingProjectEnv(appDir), options)

	//delete flogo.json file from the app dir
	fgutil.DeleteFilesWithPrefix(appDir, "flogo")

	fmt.Println("Mashling gateway successfully built!")

	return nil

}

// PublishToMashery publishes to mashery
func PublishToMashery(user *ApiUser, appDir string, gatewayJSON string, host string, mock bool, iodocs bool, testplan bool, apiTemplateJSON string) error {
	// Get HTTP triggers from JSON
	swaggerDoc, err := generateSwagger(host, "", gatewayJSON)
	if err != nil {
		fmt.Fprintf(os.Stderr, "Error: Unable to generate swagger doc\n\n")
		return err
	}

	token, err := user.FetchOAuthToken()
	if err != nil {
		fmt.Fprintf(os.Stderr, "Error: Unable to fetch the OAauth token\n\n")
		return err
	}

	// Delay to avoid hitting QPS limit
	shortDelay()

	mApi, err := TransformSwagger(user, string(swaggerDoc), "swagger2", "masheryapi", token)
	if err != nil {
		fmt.Fprintf(os.Stderr, "Error: Unable to transform swagger to mashery api\n\n")
		return err
	}

	shortDelay()

	mIodoc, err := TransformSwagger(user, string(swaggerDoc), "swagger2", "iodocsv1", token)
	if err != nil {
		fmt.Fprintf(os.Stderr, "Error: Unable to transform swagger to mashery iodocs\n\n")
		return err
	}

	shortDelay()

	templApi, templEndpoint, templPackage, templPlan := BuildMasheryTemplates(apiTemplateJSON)
	if mock == false {

		mApi = UpdateApiWithDefaults(mApi, templApi, templEndpoint)

		apiId, apiName, endpoints, updated := CreateOrUpdateApi(user, token, MapToByteArray(mApi), mApi)

		if iodocs == true {

			cleanedTfIodocSwaggerDoc := UpdateIodocsDataWithApi(MapToByteArray(mIodoc), apiId)

			CreateOrUpdateIodocs(user, token, cleanedTfIodocSwaggerDoc, apiId, updated)
			shortDelay()
		}

		var key string
		if testplan == true {

			packagePlanDoc := CreatePackagePlanDataFromApi(apiId, apiName, endpoints)
			packagePlanDoc = UpdatePackageWithDefaults(packagePlanDoc, templPackage, templPlan)
			var marshalledDoc []byte
			marshalledDoc, err = json.Marshal(packagePlanDoc)
			if err != nil {
				panic(err)
			}

			shortDelay()

			p := CreateOrUpdatePackage(user, token, marshalledDoc, apiName, updated)

			shortDelay()

			key = CreateApplicationAndKey(user, token, p, apiName)

		}
		fmt.Println("==================================================================")
		fmt.Printf("Successfully published to mashery= API %s (id=%s)\n", apiName, apiId)
		fmt.Println("==================================================================")
		fmt.Println("API Control Center Link: https://" + strings.Replace(user.portal, "api", "admin", -1) + "/control-center/api-definitions/" + apiId)
		if testplan == true {
			fmt.Println("==================================================================")
			fmt.Println("Example Curls:")
			for _, endpoint := range endpoints {
				ep := endpoint.(map[string]interface{})
				fmt.Println(GenerateExampleCall(ep, key))
			}
		}
	} else {
		var prettyJSON bytes.Buffer
		err := json.Indent(&prettyJSON, MapToByteArray(mApi), "", "\t")
		if err != nil {
			return err
		}

		//fmt.Printf("%s", prettyJSON.Bytes())
		fmt.Println("Mocked! Did not attempt to publish.")
	}

	return nil
}

func UpdateApiWithDefaults(mApi map[string]interface{}, templApi map[string]interface{}, templEndpoint map[string]interface{}) map[string]interface{} {
	var m1 map[string]interface{}
	json.Unmarshal(MapToByteArray(mApi), &m1)
	merged := merge(m1, templApi, 0)
	m_d := m1["endpoints"].([]interface{})

	items := []map[string]interface{}{}

	for _, d_item := range m_d {
		merged := merge(d_item.(map[string]interface{}), templEndpoint, 0)
		items = append(items, merged)
	}

	merged["endpoints"] = items
	return merged

}

func UpdatePackageWithDefaults(mApi map[string]interface{}, templPackage map[string]interface{}, templPlan map[string]interface{}) map[string]interface{} {
	var m1 map[string]interface{}
	json.Unmarshal(MapToByteArray(mApi), &m1)
	merged := merge(m1, templPackage, 0)
	m_d := m1["plans"].([]interface{})

	items := []map[string]interface{}{}

	for _, d_item := range m_d {
		merged := merge(d_item.(map[string]interface{}), templPlan, 0)
		items = append(items, merged)
	}

	merged["plans"] = items
	return merged

}

func BuildMasheryTemplates(apiTemplateJSON string) (map[string]interface{}, map[string]interface{}, map[string]interface{}, map[string]interface{}) {
	apiTemplate := map[string]interface{}{}
	endpointTemplate := map[string]interface{}{}
	packageTemplate := map[string]interface{}{}
	planTemplate := map[string]interface{}{}

	if apiTemplateJSON != "" {
		var m map[string]interface{}
		if err := json.Unmarshal([]byte(apiTemplateJSON), &m); err != nil {
			panic(err)
		}
		apiTemplate = m["api"].(map[string]interface{})
		endpointTemplate = apiTemplate["endpoint"].(map[string]interface{})
		delete(apiTemplate, "endpoint")
		packageTemplate = m["package"].(map[string]interface{})
		planTemplate = packageTemplate["plan"].(map[string]interface{})
		delete(packageTemplate, "plan")

	} else {
		apiTemplate["qpsLimitOverall"] = 0
		endpointTemplate["requestAuthenticationType"] = "apiKeyAndSecret_SHA256"
		packageTemplate["sharedSecretLength"] = 10
		planTemplate["selfServiceKeyProvisioningEnabled"] = false

	}

	return apiTemplate, endpointTemplate, packageTemplate, planTemplate
}
func TransformSwagger(user *ApiUser, swaggerDoc string, sourceFormat string, targetFormat string, oauthToken string) (map[string]interface{}, error) {
	tfSwaggerDoc, err := user.TransformSwagger(string(swaggerDoc), sourceFormat, targetFormat, oauthToken)
	if err != nil {
		fmt.Fprintf(os.Stderr, "Error: Unable to transform swagger doc\n\n")
	}

	// Only need the value of 'document'. Including the rest will cause errors
	var m map[string]interface{}
	if err = json.Unmarshal([]byte(tfSwaggerDoc), &m); err != nil {
		fmt.Fprintf(os.Stderr, "Error: Unable to process swagger doc\n\n")
	}

	return m, err
}

func MapToByteArray(mapToConvert map[string]interface{}) []byte {
	var convertedByteArray []byte
	var err error

	if val, ok := mapToConvert["document"]; ok {
		mapToConvert = val.(map[string]interface{})
	}

	if convertedByteArray, err = json.Marshal(mapToConvert); err != nil {
		panic(err)
	}

	return convertedByteArray
}

func CreateOrUpdateApi(user *ApiUser, token string, cleanedTfApiSwaggerDoc []byte, mApi map[string]interface{}) (string, string, []interface{}, bool) {
	updated := false

	masheryObject := "services"
	masheryObjectProperties := "id,name,endpoints.id,endpoints.name,endpoints.inboundSslRequired,endpoints.outboundRequestTargetPath,endpoints.outboundTransportProtocol,endpoints.publicDomains,endpoints.requestAuthenticationType,endpoints.requestPathAlias,endpoints.requestProtocol,endpoints.supportedHttpMethods,endoints.systemDomains,endpoints.trafficManagerDomain"
	var apiId string
	var apiName string
	var endpoints [](interface{})

	api, err := user.Read(masheryObject, "name:"+mApi["name"].(string), masheryObjectProperties, token)
	if err != nil {
		fmt.Fprintf(os.Stderr, "Error: Unable to fetch api\n\n")
		panic(err)
	}

	shortDelay()

	var f [](interface{})
	if err = json.Unmarshal([]byte(api), &f); err != nil {
		panic(err)
	}
	if len(f) == 0 {
		s, err := user.Create(masheryObject, masheryObjectProperties, string(cleanedTfApiSwaggerDoc), token)
		if err != nil {
			fmt.Fprintf(os.Stderr, "Error: Unable to create the api %s\n\n", s)
			panic(err)
		}
		apiId, apiName, endpoints = GetApiDetails(s)

	} else {
		m := f[0].(map[string]interface{})
		var m1 map[string]interface{}
		json.Unmarshal(cleanedTfApiSwaggerDoc, &m1)
		merged := merge(m, m1, 0)
		var mergedDoc []byte
		if mergedDoc, err = json.Marshal(merged); err != nil {
			panic(err)
		}
		serviceId := merged["id"].(string)
		s, err := user.Update(masheryObject+"/"+serviceId, masheryObjectProperties, string(mergedDoc), token)
		if err != nil {
			fmt.Fprintf(os.Stderr, "Error: Unable to update the api %s\n\n", s)
			panic(err)
		}
		apiId, apiName, endpoints = GetApiDetails(s)

		updated = true
	}

	return apiId, apiName, endpoints, updated
}

func merge(dst, src map[string]interface{}, depth int) map[string]interface{} {
	for key, srcVal := range src {
		if dstVal, ok := dst[key]; ok {
			if reflect.ValueOf(dstVal).Kind() == reflect.Map {
				srcMap, srcMapOk := mapify(srcVal)
				dstMap, dstMapOk := mapify(dstVal)
				if srcMapOk && dstMapOk {
					srcVal = merge(dstMap, srcMap, depth+1)
				}
			} else if (key == "endpoints" || key == "plans") && reflect.ValueOf(dstVal).Kind() == reflect.Slice {
				m_d := dstVal.([]interface{})
				m_s := srcVal.([]interface{})
				items := []map[string]interface{}{}

				for _, d_item := range m_d {
					i_d := d_item.(map[string]interface{})
					var i_s map[string]interface{}
					for _, s_item := range m_s {
						i_s = s_item.(map[string]interface{})
						if i_s["requestPathAlias"] == i_d["requestPathAlias"] {
							i_s2 := merge(i_d, i_s, depth+1)
							items = append(items, i_s2)
						}
					}
				}

				for _, s_item := range m_s {
					i_s := s_item.(map[string]interface{})
					if !MatchingEndpoint(i_s, m_d) {
						items = append(items, i_s)
					}
				}
				srcVal = items
			}
		}

		dst[key] = srcVal
	}
	return dst
}

func MatchingEndpoint(ep map[string]interface{}, epList []interface{}) bool {
	var i_d map[string]interface{}
	for _, d_item := range epList {
		i_d = d_item.(map[string]interface{})
		if i_d["requestPathAlias"] == ep["requestPathAlias"] {
			return true
		}
	}
	return false
}

func mapify(i interface{}) (map[string]interface{}, bool) {
	value := reflect.ValueOf(i)
	if value.Kind() == reflect.Map {
		m := map[string]interface{}{}
		for _, k := range value.MapKeys() {
			m[k.String()] = value.MapIndex(k).Interface()
		}
		return m, true
	}
	return map[string]interface{}{}, false
}

func CreateOrUpdateIodocs(user *ApiUser, token string, cleanedTfIodocSwaggerDoc []byte, apiId string, updated bool) {
	masheryObject := "iodocs/services"
	masheryObjectProperties := "id"

	item, err := user.Read(masheryObject, "serviceId:"+apiId, masheryObjectProperties, token)
	if err != nil {
		fmt.Fprintf(os.Stderr, "Error: Unable to fetch iodocs\n\n")
		panic(err)
	}

	var f [](interface{})
	if err = json.Unmarshal([]byte(item), &f); err != nil {
		panic(err)
	}

	shortDelay()

	if len(f) == 0 {
		s, err := user.Create(masheryObject, masheryObjectProperties, string(cleanedTfIodocSwaggerDoc), token)
		if err != nil {
			fmt.Fprintf(os.Stderr, "Error: Unable to create the iodocs %s\n\n", s)
		}
	} else {
		s, err := user.Update(masheryObject+"/"+apiId, masheryObjectProperties, string(cleanedTfIodocSwaggerDoc), token)
		if err != nil {
			fmt.Fprintf(os.Stderr, "Error: Unable to create the iodocs %s\n\n", s)
		}
	}
}

func CreateOrUpdatePackage(user *ApiUser, token string, packagePlanDoc []byte, apiName string, updated bool) string {
	var p string
	masheryObject := "packages"
	masheryObjectProperties := "id,name,plans.id,plans.name"

	item, err := user.Read(masheryObject, "name:"+apiName, masheryObjectProperties, token)
	if err != nil {
		fmt.Fprintf(os.Stderr, "Error: Unable to fetch package\n\n")
		panic(err)
	}

	var f [](interface{})
	if err = json.Unmarshal([]byte(item), &f); err != nil {
		panic(err)
	}

	if len(f) == 0 {
		p, err = user.Create(masheryObject, masheryObjectProperties, string(packagePlanDoc), token)
		if err != nil {
			fmt.Fprintf(os.Stderr, "Error: Unable to create the package %s\n\n", p)
			panic(err)
		}
	} else {

		m := f[0].(map[string]interface{})

		var m1 map[string]interface{}
		json.Unmarshal(packagePlanDoc, &m1)
		merged := merge(m, m1, 0)
		var mergedDoc []byte
		if mergedDoc, err = json.Marshal(merged); err != nil {
			panic(err)
		}
		packageId := merged["id"].(string)
		p, err = user.Update(masheryObject+"/"+packageId, masheryObjectProperties, string(mergedDoc), token)
		if err != nil {
			fmt.Fprintf(os.Stderr, "Error: Unable to update the package %s\n\n", p)
			panic(err)
		}
	}
	return p
}

func GetApiDetails(api string) (string, string, []interface{}) {
	m := map[string]interface{}{}
	if err := json.Unmarshal([]byte(api), &m); err != nil {
		panic(err)
	}
	return m["id"].(string), m["name"].(string), m["endpoints"].([]interface{}) // getting the api id and name
}

func GetPackagePlanDetails(packagePlan string) (string, string) {
	m := map[string]interface{}{}
	if err := json.Unmarshal([]byte(packagePlan), &m); err != nil {
		panic(err)
	}
	plans := m["plans"].([]interface{})
	plan := plans[0].(map[string]interface{})
	return m["id"].(string), plan["id"].(string) // getting the package id and plan id
}

func UpdateIodocsDataWithApi(ioDoc []byte, apiId string) []byte {
	// need to create a different json representation for an IOdocs post body
	m1 := map[string]interface{}{}
	if err := json.Unmarshal([]byte(string(ioDoc)), &m1); err != nil {
		panic(err)
	}

	var cleanedTfIodocSwaggerDoc []byte

	m := map[string]interface{}{}
	m["definition"] = m1
	m["serviceId"] = apiId
	cleanedTfIodocSwaggerDoc, err := json.Marshal(m)
	if err != nil {
		panic(err)
	}

	return cleanedTfIodocSwaggerDoc
}

func CreatePackagePlanDataFromApi(apiId string, apiName string, endpoints []interface{}) map[string]interface{} {
	pack := map[string]interface{}{}
	pack["name"] = apiName
	pack["sharedSecretLength"] = 10

	plan := map[string]interface{}{}
	plan["name"] = apiName
	plan["selfServiceKeyProvisioningEnabled"] = false
	plan["numKeysBeforeReview"] = 1

	service := map[string]interface{}{}
	service["id"] = apiId

	service["endpoints"] = endpoints

	planServices := []map[string]interface{}{}
	planServices = append(planServices, service)

	plan["services"] = planServices

	plans := []map[string]interface{}{}
	plans = append(plans, plan)
	pack["plans"] = plans

	return pack
}

func CreateApplicationAndKey(user *ApiUser, token string, packagePlan string, apiName string) string {
	var key string
	member, err := user.Read("members", "username:"+user.username, "id,username,applications,packageKeys", token)
	if err != nil {
		fmt.Fprintf(os.Stderr, "Error: Unable to fetch api\n\n")
		panic(err)
	}

	var f [](interface{})
	if err = json.Unmarshal([]byte(member), &f); err != nil {
		panic(err)
	}

	var f_app interface{}
	testApplication := map[string]interface{}{}
	m := f[0].(map[string]interface{})
	var f2 [](interface{})
	f2 = m["applications"].([](interface{}))
	for _, application := range f2 {
		if application.(map[string]interface{})["name"] == "Test Application: "+apiName {
			testApplication = application.(map[string]interface{})
			packageKeys, err := user.Read("applications/"+testApplication["id"].(string)+"/packageKeys", "", "id,apikey,secret", token)
			if err != nil {
				fmt.Fprintf(os.Stderr, "Error: Unable to fetch packagekeys\n\n")
				panic(err)
			}

			var f [](interface{})
			if err = json.Unmarshal([]byte(packageKeys), &f); err != nil {
				panic(err)
			}
			if len(f) > 0 {
				pk := f[0].(map[string]interface{})

				testKeyDoc, err := json.Marshal(pk)
				if err != nil {
					panic(err)
				}
				key = string(testKeyDoc)
			}
			f_app = testApplication
		}
	}

	if len(testApplication) == 0 {
		testApplication["name"] = "Test Application: " + apiName
		testApplication["username"] = user.username
		testApplication["is_packaged"] = true
		var testApplicationDoc []byte

		testApplicationDoc, err = json.Marshal(testApplication)
		if err != nil {
			panic(err)
		}
		application, err := user.Create("members/"+m["id"].(string)+"/applications", "id,name", string(testApplicationDoc), token)
		if err != nil {
			fmt.Fprintf(os.Stderr, "Error: Unable to create application\n\n")
			panic(err)
		}

		if err = json.Unmarshal([]byte(application), &f_app); err != nil {
			panic(err)
		}

	}

	if key == "" {
		packageId, planId := GetPackagePlanDetails(packagePlan)
		keyToCreate := map[string]interface{}{}
		keyPackage := map[string]interface{}{}
		keyPackage["id"] = packageId
		keyPlan := map[string]interface{}{}
		keyPlan["id"] = planId
		keyToCreate["package"] = keyPackage
		keyToCreate["plan"] = keyPlan
		var testKeyDoc []byte

		testKeyDoc, err = json.Marshal(keyToCreate)
		if err != nil {
			panic(err)
		}
		key, err = user.Create("applications/"+f_app.(map[string]interface{})["id"].(string)+"/packageKeys", "", string(testKeyDoc), token)
		if err != nil {
			fmt.Fprintf(os.Stderr, "Error: Unable to create key\n\n")
			panic(err)
		}
	}

	return key

}

func GenerateExampleCall(endpoint map[string]interface{}, key string) string {
	var exampleCall string

	public_domains := endpoint["publicDomains"].([]interface{})
	pd_map := public_domains[0].(map[string]interface{})
	var pk map[string]interface{}
	if err := json.Unmarshal([]byte(key), &pk); err != nil {
		panic(err)
	}
	protocol := "https"
	if !endpoint["inboundSslRequired"].(bool) {
		protocol = "http"
	}
	sig := ""
	if endpoint["requestAuthenticationType"] == "apiKeyAndSecret_SHA256" {
		sig = "&sig='$(php -r \"echo hash('sha256', '" + pk["apikey"].(string) + "'.'" + pk["secret"].(string) + "'.time());\")"
	}
	exampleCall = "curl -i -v -k -X " + strings.ToUpper(endpoint["supportedHttpMethods"].([]interface{})[0].(string)) + " '" + protocol + "://" + pd_map["address"].(string) + endpoint["requestPathAlias"].(string) + "?api_key=" + pk["apikey"].(string) + sig
	return exampleCall
}

// GetGatewayDetails returns gateway details i.e all Triggers, Handlers & Links
func GetGatewayDetails(env env.Project, cType ComponentType) (string, error) {
	gwInfoBuffer := bytes.NewBufferString("")
	rootDir := env.GetRootDir()
	mashlingDescriptorFile := rootDir + "/" + util.Gateway_Definition_File_Name
	mashlingJSON, err := fgutil.LoadLocalFile(mashlingDescriptorFile)
	if err != nil {
		fmt.Fprintf(os.Stderr, "Error: Error loading app file '%s' - %s\n\n", mashlingDescriptorFile, err.Error())
		os.Exit(2)
	}
	microgateway, err := model.ParseGatewayDescriptor(mashlingJSON)
	if err != nil {
		fmt.Fprintf(os.Stderr, "Error: Error while parsing gateway description json - %s\n\n", err.Error())
		os.Exit(2)
	}

	tmpString := ""
	//Triggers info
	if cType == TRIGGER || cType == ALL {
		tmpString = fmt.Sprintf("Triggers: %d\n", len(microgateway.Gateway.Triggers))
		gwInfoBuffer.WriteString(tmpString)
		for _, trigger := range microgateway.Gateway.Triggers {
			tmpString = "\t" + trigger.Name + "  " + trigger.Type + "\n"
			gwInfoBuffer.WriteString(tmpString)
		}
	}

	//Handlers info
	if cType == HANDLER || cType == ALL {
		tmpString = fmt.Sprintf("Handlers: %d\n", len(microgateway.Gateway.EventHandlers))
		gwInfoBuffer.WriteString(tmpString)
		for _, handler := range microgateway.Gateway.EventHandlers {
			tmpString = "\t" + handler.Name + "  " + handler.Reference + "\n"
			gwInfoBuffer.WriteString(tmpString)
		}
	}

	//Links info
	if cType == LINK || cType == ALL {
		links := microgateway.Gateway.EventLinks
		tmpString = fmt.Sprintf("Links: %d\n", len(links))
		gwInfoBuffer.WriteString(tmpString)
		//loop through links
		for _, link := range links {
			gwInfoBuffer.WriteString("\tTrigger: ")
			for _, trigger := range link.Triggers {
				gwInfoBuffer.WriteString(trigger + " ")
			}
			gwInfoBuffer.WriteString("\n")
			gwInfoBuffer.WriteString("\tHandlers:\n")
			for _, dispatcher := range link.Dispatches {
				gwInfoBuffer.WriteString("\t\t" + dispatcher.Handler + "\n")
			}
			gwInfoBuffer.WriteString("\n")
		}
	}

	unLinkedTriggers := 0
	tmpBuf := bytes.NewBufferString("")
	if cType == ALL {
		//Unlinked triggers
		for _, trigger := range microgateway.Gateway.Triggers {
			triggerFound := false
			for _, link := range microgateway.Gateway.EventLinks {
				for _, trigger2 := range link.Triggers {
					if trigger.Name == trigger2 {
						triggerFound = true
						break
					}
				}
				if triggerFound {
					break
				}
			}
			if !triggerFound {
				unLinkedTriggers++
				tmpBuf.WriteString("\t" + trigger.Name + "  " + trigger.Type + "\n")
			}
		}
		if unLinkedTriggers != 0 {
			gwInfoBuffer.WriteString(fmt.Sprintf("Unlinked Triggers: %d", unLinkedTriggers) + "\n")
			gwInfoBuffer.WriteString(tmpBuf.String())
		}

		//Unliked handlers
		unlinkedHandlers := 0
		tmpBuf.Reset()
		for _, handler := range microgateway.Gateway.EventHandlers {
			handlerFound := false
			for _, link := range microgateway.Gateway.EventLinks {
				for _, dispatch := range link.Dispatches {
					if handler.Name == dispatch.Handler {
						handlerFound = true
						break
					}
				}
				if handlerFound {
					break
				}
			}
			if !handlerFound {
				unlinkedHandlers++
				tmpBuf.WriteString("\t" + handler.Name + "  " + handler.Reference + "\n")
			}
		}
		if unlinkedHandlers != 0 {
			gwInfoBuffer.WriteString(fmt.Sprintf("Unlinked Handlers: %d", unlinkedHandlers) + "\n")
			gwInfoBuffer.WriteString(tmpBuf.String())
		}
	}

	return gwInfoBuffer.String(), nil
}

//IsValidGateway validates the gateway schema instance returns bool and error
func IsValidGateway(gatewayJSON string) (bool, error) {

	isValidSchema := false

	suplliedSchemaVersion, err := getSchemaVersion(gatewayJSON)

	if err != nil {
		return isValidSchema, err
	}

	schemaPath, isValidSchema := GetSupportedSchema(suplliedSchemaVersion)

	//check whether CLI supports this schema version
	if !isValidSchema {
		fmt.Printf("Schema version [%v] not supported. Please upgrade mashling cli \n", suplliedSchemaVersion)
		return isValidSchema, nil
	}

	schema, err := assets.Asset(schemaPath)
	if err != nil {
		panic(err.Error())
	}
	schemaString := string(schema)
	schemaLoader := gojsonschema.NewStringLoader(schemaString)
	documentLoader := gojsonschema.NewStringLoader(gatewayJSON)

	result, err := gojsonschema.Validate(schemaLoader, documentLoader)
	if err != nil {
		return false, err
	}

	if result.Valid() {
		isValidSchema = true
	} else {
		fmt.Printf("The gateway json is not valid. See errors:\n")
		for _, desc := range result.Errors() {
			fmt.Printf("- %s\n", desc)
		}
		isValidSchema = false
	}

	return isValidSchema, err

}

func getSchemaVersion(gatewayJSON string) (string, error) {

	suplliedSchema := ""
	gatewayDescriptor := &struct {
		MashlingSchema string `json:"mashling_schema"`
	}{}
	err := json.Unmarshal([]byte(gatewayJSON), gatewayDescriptor)

	if err != nil {
		return suplliedSchema, err
	}
	suplliedSchema = gatewayDescriptor.MashlingSchema

	return suplliedSchema, err
}

// CreateApp creates an application from the specified json application descriptor
func CreateApp(env env.Project, appJSON string, defaultAppFlag bool, rootDir, appName, gatewayJSON string) error {
	return doCreate(env, appJSON, defaultAppFlag, rootDir, appName, gatewayJSON)
}

// CreateApp creates an application from the specified json application descriptor
func doCreate(env env.Project, appJSON string, defaultAppFlag bool, rootDir, appName, gatewayJSON string) error {

	fmt.Print("Creating initial project structure, this might take a few seconds ... \n")

	dir, err := os.Getwd()
	if err != nil {
		return err
	}

	err = env.Init(rootDir)
	if err != nil {
		return err
	}

	err = env.Create(false, "")
	if err != nil {
		return err
	}

	err = fgutil.CreateFileFromString(filepath.Join(rootDir, "flogo.json"), appJSON)
	if err != nil {
		return err
	}

	//create the mashling json descriptor file
	err = fgutil.CreateFileFromString(path.Join(rootDir, util.Gateway_Definition_File_Name), gatewayJSON)
	if err != nil {
		return err
	}

	// create initial structure
	appDir := filepath.Join(env.GetSourceDir(), appName)
	os.MkdirAll(appDir, os.ModePerm)

	// Validate structure
	err = env.Open()
	if err != nil {
		return err
	}

	// Create the dep manager
	depManager := &dep.DepManager{Env: env}

	// Initialize the dep manager
	err = depManager.Init()
	if err != nil {
		return err
	}

	// Create initial files
	deps, err := config.ExtractAllDependencies(appJSON)
	if err != nil {
		return err
	}
<<<<<<< HEAD
=======

>>>>>>> 3f468547
	CreateMainGoFile(appDir, "")
	CreateImportsGoFile(appDir, deps)

	ensureArgs := []string{}

	if defaultAppFlag {
		//for default app writing dep files
		defGpkgLock := assets.MustAsset("assets/defGopkg.lock")
		defGpkgToml := assets.MustAsset("assets/defGopkg.toml")
		err = ioutil.WriteFile(filepath.Join(env.GetAppDir(), "Gopkg.lock"), defGpkgLock, 0644)
		if err != nil {
			return err
		}
		err = ioutil.WriteFile(filepath.Join(env.GetAppDir(), "Gopkg.toml"), defGpkgToml, 0644)
		if err != nil {
			return err
		}
		ensureArgs = append(ensureArgs, "-vendor-only")
	} else {
		_, gpkgLockErr := os.Stat(filepath.Join(dir, "Gopkg.lock"))
		_, gpkgTomlErr := os.Stat(filepath.Join(dir, "Gopkg.toml"))
		if gpkgLockErr == nil && gpkgTomlErr == nil {
			CopyFile(filepath.Join(dir, "Gopkg.lock"), filepath.Join(env.GetAppDir(), "Gopkg.lock"))
			CopyFile(filepath.Join(dir, "Gopkg.toml"), filepath.Join(env.GetAppDir(), "Gopkg.toml"))
			ensureArgs = append(ensureArgs, "-vendor-only")
		}
	}
	// Sync up
	err = depManager.Ensure(ensureArgs...)
	if err != nil {
		return err
	}

	return nil
}

//PublishToConsul integrates suplied gateway json into consul
func PublishToConsul(gatewayJSON string, addFlag bool, consulToken string, consulDefDir string, consulAddress string) error {

	if !addFlag {
		return DeregisterFromConsul(gatewayJSON, consulToken, consulDefDir, consulAddress)
	}

	return RegisterWithConsul(gatewayJSON, consulToken, consulDefDir, consulAddress)
}

/*
   appendPingFuncionality appends ping triggers, handlers & event_links to given descriptor.
*/
func appendPingDescriptor(pingPort string, descriptor *types.Microgateway) (*types.Microgateway, error) {

	//ping disable value from environment variable
	pingDisableVal := os.Getenv(util.Mashling_Ping_Embed_Config_Property)
	if strings.Compare(pingDisableVal, "TRUE") == 0 {
		if len(pingPort) == 0 {
			pingPort = os.Getenv(util.Mashling_Ping_Port)
			if len(pingPort) == 0 {
				pingPort = util.Mashling_Default_Ping_Port_Val
			}
		}
		pingDescrptr, err := CreateMashlingPingModel(pingPort)
		if err != nil {
			return descriptor, err
		}

		var apendPingFunctionality bool
		apendPingFunctionality = true
		for _, trigger := range pingDescrptr.Gateway.Triggers {

			//check if there are any user defined trigger names, reserved for ping functionality
			for _, descTrigger := range descriptor.Gateway.Triggers {
				if strings.Compare(trigger.Name, descTrigger.Name) == 0 {
					apendPingFunctionality = false
					break
				}
			}

			if apendPingFunctionality {
				descriptor.Gateway.Triggers = append(descriptor.Gateway.Triggers, trigger)
			} else {
				return descriptor, fmt.Errorf("trigger name[%s] is reserved for ping functionality, please use other names for user defined triggers", trigger.Name)
			}
		}
		for _, eventHandlr := range pingDescrptr.Gateway.EventHandlers {
			descriptor.Gateway.EventHandlers = append(descriptor.Gateway.EventHandlers, eventHandlr)
		}
		for _, Config := range pingDescrptr.Gateway.Configurations {
			descriptor.Gateway.Configurations = append(descriptor.Gateway.Configurations, Config)
		}
		for _, eventLink := range pingDescrptr.Gateway.EventLinks {
			descriptor.Gateway.EventLinks = append(descriptor.Gateway.EventLinks, eventLink)
		}
	}
	return descriptor, nil
}

func customizeMainFile(appDir, gatewayName, gatewayJSON string) error {

	flogoLibRev, mashlingRev, err := getProjectRev(appDir)
	if err != nil {
		return err
	}

	// Load the main.go file so we can inject extract meta data output.
	gatewayMain, err := ioutil.ReadFile(filepath.Join(appDir, "main.go"))
	if err != nil {
		return err
	}
	lines := strings.Split(string(gatewayMain), "\n")
	fileContent := ""
	// Create src payload.
	var extraSrc bytes.Buffer
	// Add the ASCII banner.
	banner, err := assets.Asset("assets/banner.txt")
	if err != nil {
		// Asset was not found.
		return err
	}

	schemaVersion, err := getSchemaVersion(gatewayJSON)
	if err != nil {
		return err
	}

	if strings.Compare(os.Getenv(util.Mashling_Ping_Embed_Config_Property), "TRUE") == 0 {
		mashCliOutput := fmt.Sprintf("\n\tmashlingCliRev :=  \"%s\"", MashlingMasterGitRev)
		extraSrc.WriteString(string(mashCliOutput))

		mashCliOutput = fmt.Sprint("\n\tutil.PingDataPntr.MashlingCliRev = mashlingCliRev \n")
		extraSrc.WriteString(string(mashCliOutput))

		mashCliOutput = fmt.Sprintf("\n\tmashlingCliVersion :=  \"%s\"", Version)
		extraSrc.WriteString(string(mashCliOutput))

		mashCliOutput = fmt.Sprint("\n\tutil.PingDataPntr.MashlingCliVersion = mashlingCliVersion \n")
		extraSrc.WriteString(string(mashCliOutput))

		if DisplayLocalChanges {
			mashCliOutput = fmt.Sprintf("\n\tmashlingLocRev :=  \"%s\"", MashlingLocalGitRev)
			extraSrc.WriteString(string(mashCliOutput))

			mashCliOutput = fmt.Sprint("\n\tutil.PingDataPntr.MashlingCliLocalRev = mashlingLocRev \n")
			extraSrc.WriteString(string(mashCliOutput))
		}

		mashCliOutput = fmt.Sprint("\n\tappVersion := app.Version")
		extraSrc.WriteString(string(mashCliOutput))

		mashCliOutput = fmt.Sprint("\n\tutil.PingDataPntr.AppVersion = appVersion \n")
		extraSrc.WriteString(string(mashCliOutput))

		mashCliOutput = fmt.Sprintf("\n\tschemaVersion :=  \"%s\"", schemaVersion)
		extraSrc.WriteString(string(mashCliOutput))

		mashCliOutput = fmt.Sprint("\n\tutil.PingDataPntr.SchemaVersion = schemaVersion \n")
		extraSrc.WriteString(string(mashCliOutput))

		mashCliOutput = fmt.Sprintf("\n\tflogolibRev :=  \"%s\"", flogoLibRev)
		extraSrc.WriteString(string(mashCliOutput))

		mashCliOutput = fmt.Sprint("\n\tutil.PingDataPntr.FlogolibRev = flogolibRev \n")
		extraSrc.WriteString(string(mashCliOutput))

		mashCliOutput = fmt.Sprintf("\n\tmashlingRev :=  \"%s\"", mashlingRev)
		extraSrc.WriteString(string(mashCliOutput))

		mashCliOutput = fmt.Sprint("\n\tutil.PingDataPntr.MashlingRev = mashlingRev \n")
		extraSrc.WriteString(string(mashCliOutput))

		mashCliOutput = fmt.Sprintf("\n\tappDesc := app.Description")
		extraSrc.WriteString(string(mashCliOutput))

		mashCliOutput = fmt.Sprint("\n\tutil.PingDataPntr.AppDescrption = appDesc \n\n")
		extraSrc.WriteString(string(mashCliOutput))

	}

	mashlingCliOutput := fmt.Sprintf("\n\tmashlingTxt :=  \"\\n[mashling] mashling CLI version %s\"", Version)
	extraSrc.WriteString(string(mashlingCliOutput))

	mashlingCliOutput = fmt.Sprintf("\n\tmashlingTxt = mashlingTxt + \"\\n[mashling] mashling CLI revision %s\"", MashlingMasterGitRev)
	extraSrc.WriteString(string(mashlingCliOutput))

	if DisplayLocalChanges {
		mashlingCliOutput = fmt.Sprintf("\n\tmashlingTxt = mashlingTxt + \"\\n[mashling] mashling local revision %s\"", MashlingLocalGitRev)
		extraSrc.WriteString(string(mashlingCliOutput))
	}

	mashlingCliOutput = fmt.Sprintf("\n\tmashlingTxt = mashlingTxt + \"\\n\\n\"")
	extraSrc.WriteString(string(mashlingCliOutput))

	mashlingCliOutput = fmt.Sprintf("\n\tfmt.Printf(\"%%s\\n\", mashlingTxt)\n")
	extraSrc.WriteString(string(mashlingCliOutput))

	bannerOutput := fmt.Sprintf("\tbannerTxt := `%s`\n\tfmt.Printf(\"%%s\\n\", bannerTxt)\n", banner)
	extraSrc.WriteString(string(bannerOutput))

	// Append file version output.
	versionOutput := fmt.Sprintf("\tfmt.Printf(\"[mashling] App Version: %%s\\n\", app.Version)\n")
	extraSrc.WriteString(versionOutput)
	// Append schema version output.
	schemaString := fmt.Sprintf("\tfmt.Printf(\"[mashling] Schema Version: %s\\n\")\n", schemaVersion)
	extraSrc.WriteString(schemaString)
	// Append flogo-lib and mashling revisions
	if flogoLibRev != "" {
		flogoLibString := fmt.Sprintf("\tfmt.Printf(\"[mashling] flogo-lib revision: %s\\n\")\n", flogoLibRev)
		extraSrc.WriteString(flogoLibString)
	}
	if mashlingRev != "" {
		mashlingString := fmt.Sprintf("\tfmt.Printf(\"[mashling] mashling revision: %s\\n\")\n", mashlingRev)
		extraSrc.WriteString(mashlingString)
	}
	// Append app description.
	descriptionOutput := fmt.Sprintf("\tfmt.Printf(\"[mashling] App Description: %%s\\n\", app.Description)\n")
	extraSrc.WriteString(descriptionOutput)
	// Cycle through the file contents, inject source, then rewrite the file.
	for _, line := range lines {
		if strings.Contains(line, "e.Start()") {
			fileContent += extraSrc.String()
		}
		fileContent += line
		fileContent += "\n"
	}
	return ioutil.WriteFile(filepath.Join(appDir, "main.go"), []byte(fileContent), 0644)
}

func getProjectRev(appDir string) (string, string, error) {
	//copy gopkg.lock file to gopkglock.toml and load the data into viper object
	err := CopyFile(filepath.Join(appDir, "Gopkg.lock"), filepath.Join(appDir, "Gopkglock.toml"))
	if err != nil {
		return "", "", err
	}

	viper.SetConfigName("Gopkglock") // no need to include file extension
	viper.AddConfigPath(appDir)      // set the path of your config file

	err = viper.ReadInConfig()
	if err != nil {
		fmt.Println("Gopkg Config file not found...")
		os.Remove(filepath.Join(appDir, "Gopkglock.toml"))
		return "", "", err
	}

	err = os.Remove(filepath.Join(appDir, "Gopkglock.toml"))

	if err != nil {
		return "", "", err
	}

	devServer := viper.AllSettings()
	//fmt.Printf("values [%s] \n", devServer)

	test := devServer["projects"]
	projects := test.([]interface{})

	var flogoLibRev, mashlingRev string
	for _, project := range projects {
		projectMap := project.(map[string]interface{})
		if flogoLibRev != "" && mashlingRev != "" {
			break
		} else if strings.Compare(projectMap["name"].(string), "github.com/TIBCOSoftware/flogo-lib") == 0 {
			//fmt.Printf("flogo lib revision [%s]\n", projectMap["revision"])
			flogoLibRev = projectMap["revision"].(string)
		} else if strings.Compare(projectMap["name"].(string), "github.com/TIBCOSoftware/mashling") == 0 {
			//fmt.Printf("mashling revision [%s]\n", projectMap["revision"])
			mashlingRev = projectMap["revision"].(string)
		}
	}
	return flogoLibRev, mashlingRev, err
}<|MERGE_RESOLUTION|>--- conflicted
+++ resolved
@@ -1046,10 +1046,6 @@
 	if err != nil {
 		return err
 	}
-<<<<<<< HEAD
-=======
-
->>>>>>> 3f468547
 	CreateMainGoFile(appDir, "")
 	CreateImportsGoFile(appDir, deps)
 
