--- conflicted
+++ resolved
@@ -1255,7 +1255,66 @@
 	return nil
 }
 
-<<<<<<< HEAD
+//PublishToConsul integrates suplied gateway json into consul
+func PublishToConsul(gatewayJSON string, addFlag bool, consulToken string, consulDefDir string, consulAddress string) error {
+
+	if !addFlag {
+		return DeregisterFromConsul(gatewayJSON, consulToken, consulDefDir, consulAddress)
+	} else {
+		return RegisterWithConsul(gatewayJSON, consulToken, consulDefDir, consulAddress)
+	}
+}
+
+/*
+appendPingFuncionality appends ping triggers, handlers & event_links to given descriptor.
+*/
+func appendPingDescriptor(pingPort string, descriptor *types.Microgateway) (*types.Microgateway, error) {
+
+	//ping disable value from environment variable
+	pingDisableVal := os.Getenv(util.Mashling_Ping_Embed_Config_Property)
+	if strings.Compare(pingDisableVal, "TRUE") == 0 {
+		if len(pingPort) == 0 {
+			pingPort = os.Getenv(util.Mashling_Ping_Port)
+			if len(pingPort) == 0 {
+				pingPort = util.Mashling_Default_Ping_Port_Val
+			}
+		}
+		pingDescrptr, err := CreateMashlingPingModel(pingPort)
+		if err != nil {
+			return descriptor, err
+		}
+
+		var apendPingFunctionality bool
+		apendPingFunctionality = true
+		for _, trigger := range pingDescrptr.Gateway.Triggers {
+
+			//check if there are any user defined trigger names, reserved for ping functionality
+			for _, descTrigger := range descriptor.Gateway.Triggers {
+				if strings.Compare(trigger.Name, descTrigger.Name) == 0 {
+					apendPingFunctionality = false
+					break
+				}
+			}
+
+			if apendPingFunctionality {
+				descriptor.Gateway.Triggers = append(descriptor.Gateway.Triggers, trigger)
+			} else {
+				return descriptor, fmt.Errorf("trigger name[%s] is reserved for ping functionality, please use other names for user defined triggers", trigger.Name)
+			}
+		}
+		for _, eventHandlr := range pingDescrptr.Gateway.EventHandlers {
+			descriptor.Gateway.EventHandlers = append(descriptor.Gateway.EventHandlers, eventHandlr)
+		}
+		for _, Config := range pingDescrptr.Gateway.Configurations {
+			descriptor.Gateway.Configurations = append(descriptor.Gateway.Configurations, Config)
+		}
+		for _, eventLink := range pingDescrptr.Gateway.EventLinks {
+			descriptor.Gateway.EventLinks = append(descriptor.Gateway.EventLinks, eventLink)
+		}
+	}
+	return descriptor, nil
+}
+
 func BuildApp(env env.Project, options *api.BuildOptions) (err error) {
 
 	if options == nil {
@@ -1591,64 +1650,4 @@
 	}
 
 	return api.ParseDescriptor(string(raw))
-=======
-//PublishToConsul integrates suplied gateway json into consul
-func PublishToConsul(gatewayJSON string, addFlag bool, consulToken string, consulDefDir string, consulAddress string) error {
-
-	if !addFlag {
-		return DeregisterFromConsul(gatewayJSON, consulToken, consulDefDir, consulAddress)
-	} else {
-		return RegisterWithConsul(gatewayJSON, consulToken, consulDefDir, consulAddress)
-	}
-}
-
-/*
-appendPingFuncionality appends ping triggers, handlers & event_links to given descriptor.
-*/
-func appendPingDescriptor(pingPort string, descriptor *types.Microgateway) (*types.Microgateway, error) {
-
-	//ping disable value from environment variable
-	pingDisableVal := os.Getenv(util.Mashling_Ping_Embed_Config_Property)
-	if strings.Compare(pingDisableVal, "TRUE") == 0 {
-		if len(pingPort) == 0 {
-			pingPort = os.Getenv(util.Mashling_Ping_Port)
-			if len(pingPort) == 0 {
-				pingPort = util.Mashling_Default_Ping_Port_Val
-			}
-		}
-		pingDescrptr, err := CreateMashlingPingModel(pingPort)
-		if err != nil {
-			return descriptor, err
-		}
-
-		var apendPingFunctionality bool
-		apendPingFunctionality = true
-		for _, trigger := range pingDescrptr.Gateway.Triggers {
-
-			//check if there are any user defined trigger names, reserved for ping functionality
-			for _, descTrigger := range descriptor.Gateway.Triggers {
-				if strings.Compare(trigger.Name, descTrigger.Name) == 0 {
-					apendPingFunctionality = false
-					break
-				}
-			}
-
-			if apendPingFunctionality {
-				descriptor.Gateway.Triggers = append(descriptor.Gateway.Triggers, trigger)
-			} else {
-				return descriptor, fmt.Errorf("trigger name[%s] is reserved for ping functionality, please use other names for user defined triggers", trigger.Name)
-			}
-		}
-		for _, eventHandlr := range pingDescrptr.Gateway.EventHandlers {
-			descriptor.Gateway.EventHandlers = append(descriptor.Gateway.EventHandlers, eventHandlr)
-		}
-		for _, Config := range pingDescrptr.Gateway.Configurations {
-			descriptor.Gateway.Configurations = append(descriptor.Gateway.Configurations, Config)
-		}
-		for _, eventLink := range pingDescrptr.Gateway.EventLinks {
-			descriptor.Gateway.EventLinks = append(descriptor.Gateway.EventLinks, eventLink)
-		}
-	}
-	return descriptor, nil
->>>>>>> 7b9142a9
 }