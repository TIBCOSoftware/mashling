package app

import (
	"os"
	"strings"

	"path"

	config "github.com/TIBCOSoftware/flogo-cli/config"
	"github.com/TIBCOSoftware/flogo-cli/util"
	mutil "github.com/TIBCOSoftware/mashling/lib/util"
)

const (
	fileDescriptor    string = "flogo.json"
	fileMainGo        string = "main.go"
	fileImportsGo     string = "imports.go"
	fileEmbeddedAppGo string = "embeddedapp.go"
	makeFile          string = "Makefile"
	fileShimGo        string = "shim.go"
	fileShimSupportGo string = "shim_support.go"

	dirShim      string = "shim"
	pathFlogoLib string = "github.com/TIBCOSoftware/flogo-lib"
)

func CreateMainGoFile(codeSourcePath string, flogoJSON string) {

	data := struct {
		FlogoJSON string
	}{
		flogoJSON,
	}

	f, _ := os.Create(path.Join(codeSourcePath, fileMainGo))
	fgutil.RenderTemplate(f, tplNewMainGoFile, &data)
	f.Close()
}

func removeMainGoFile(codeSourcePath string) {
	os.Remove(path.Join(codeSourcePath, fileMainGo))
}

var tplNewMainGoFile = `package main

import (
	"fmt"
	"os"
	"os/signal"
	"syscall"

	"github.com/TIBCOSoftware/flogo-lib/app"
	"github.com/TIBCOSoftware/flogo-lib/engine"
	"github.com/TIBCOSoftware/flogo-lib/logger"
	` + addPingImports() + `
)

var (
	cp app.ConfigProvider
)

func main() {

	if cp == nil {
		// Use default config provider
		cp = app.DefaultConfigProvider()
	}

	app, err := cp.GetApp()
	if err != nil {
        	fmt.Println(err.Error())
        	os.Exit(1)
    	}

    	e, err := engine.New(app)
	if err != nil {
		fmt.Println(err.Error())
		os.Exit(1)
	}

	e.Start()

	exitChan := setupSignalHandling()

	code := <-exitChan

	e.Stop()

	os.Exit(code)
}

func setupSignalHandling() chan int {

	signalChan := make(chan os.Signal, 1)
	signal.Notify(signalChan,
		syscall.SIGHUP,
		syscall.SIGINT,
		syscall.SIGTERM,
		syscall.SIGQUIT)

	exitChan := make(chan int)
	go func() {
		for {
			s := <-signalChan
			switch s {
			// kill -SIGHUP
			case syscall.SIGHUP:
				exitChan <- 0
			// kill -SIGINT/Ctrl+c
			case syscall.SIGINT:
				exitChan <- 0
			// kill -SIGTERM
			case syscall.SIGTERM:
				exitChan <- 0
			// kill -SIGQUIT
			case syscall.SIGQUIT:
				exitChan <- 0
			default:
				logger.Debug("Unknown signal.")
				exitChan <- 1
			}
		}
	}()

	return exitChan
}
`

<<<<<<< HEAD
func CreateImportsGoFile(codeSourcePath string, deps []*config.Dependency) error {
=======
func addPingImports() string {
	if strings.Compare(os.Getenv(mutil.Mashling_Ping_Embed_Config_Property), "TRUE") == 0 {
		return "\"github.com/TIBCOSoftware/mashling/lib/util\""
	}
	return ""
}

func CreateImportsGoFile(codeSourcePath string, deps []*api.Dependency) error {
>>>>>>> 7b9142a9
	f, err := os.Create(path.Join(codeSourcePath, fileImportsGo))

	if err != nil {
		return err
	}

	fgutil.RenderTemplate(f, tplNewImportsGoFile, deps)
	f.Close()

	return nil
}

var tplNewImportsGoFile = `package main

import (

{{range $i, $dep := .}}	_ "{{ $dep.Ref }}"
{{end}}
)
`

func createEmbeddedAppGoFile(codeSourcePath string, flogoJSON string) {

	data := struct {
		FlogoJSON string
	}{
		flogoJSON,
	}

	f, _ := os.Create(path.Join(codeSourcePath, fileEmbeddedAppGo))
	fgutil.RenderTemplate(f, tplEmbeddedAppGoFile, &data)
	f.Close()
}

func removeEmbeddedAppGoFile(codeSourcePath string) {
	os.Remove(path.Join(codeSourcePath, fileEmbeddedAppGo))
}

var tplEmbeddedAppGoFile = `// Do not change this file, it has been generated using flogo-cli
// If you change it and rebuild the application your changes might get lost
package main

import (
	"encoding/json"

	"github.com/TIBCOSoftware/flogo-lib/app"
)

// embedded flogo app descriptor file
const flogoJSON string = ` + "`{{.FlogoJSON}}`" + `

func init () {
	cp = EmbeddedProvider()
}

// embeddedConfigProvider implementation of ConfigProvider
type embeddedProvider struct {
}

//EmbeddedProvider returns an app config from a compiled json file
func EmbeddedProvider() (app.ConfigProvider){
	return &embeddedProvider{}
}

// GetApp returns the app configuration
func (d *embeddedProvider) GetApp() (*app.Config, error){

	app := &app.Config{}
	err := json.Unmarshal([]byte(flogoJSON), app)
	if err != nil {
		return nil, err
	}
	return app, nil
}
`

func createShimSupportGoFile(codeSourcePath string, flogoJSON string, embeddedConfig bool) {

	configJson := ""

	if embeddedConfig {
		configJson = flogoJSON
	}

	data := struct {
		FlogoJSON string
	}{
		configJson,
	}

	f, _ := os.Create(path.Join(codeSourcePath, fileShimSupportGo))
	fgutil.RenderTemplate(f, tplShimSupportGoFile, &data)
	f.Close()
}

func removeShimGoFiles(codeSourcePath string) {
	os.Remove(path.Join(codeSourcePath, fileShimGo))
	os.Remove(path.Join(codeSourcePath, fileShimSupportGo))
}

var tplShimSupportGoFile = `// Do not change this file, it has been generated using flogo-cli
// If you change it and rebuild the application your changes might get lost
package main

import (
	"encoding/json"
	"fmt"
	"os"

	"github.com/TIBCOSoftware/flogo-lib/app"
	"github.com/TIBCOSoftware/flogo-lib/config"
	"github.com/TIBCOSoftware/flogo-lib/engine"
	"github.com/TIBCOSoftware/flogo-lib/logger"

)

// embedded flogo app descriptor file
const flogoJSON string = ` + "`{{.FlogoJSON}}`" + `

func init() {
	config.SetDefaultLogLevel("ERROR")
	logger.SetLogLevel(logger.ErrorLevel)

	var cp app.ConfigProvider

	if flogoJSON != "" {
		cp = EmbeddedProvider()
	} else {
		cp = app.DefaultConfigProvider()
	}

	app, err := cp.GetApp()
	if err != nil {
		fmt.Println(err.Error())
		os.Exit(1)
	}

	e, err := engine.New(app)
	if err != nil {
		fmt.Println(err.Error())
		os.Exit(1)
	}

	e.Init(true)
}

// embeddedConfigProvider implementation of ConfigProvider
type embeddedProvider struct {
}

//EmbeddedProvider returns an app config from a compiled json file
func EmbeddedProvider() (app.ConfigProvider){
	return &embeddedProvider{}
}

// GetApp returns the app configuration
func (d *embeddedProvider) GetApp() (*app.Config, error){

	appCfg := &app.Config{}
	err := json.Unmarshal([]byte(flogoJSON), appCfg)
	if err != nil {
		return nil, err
	}
	return appCfg, nil
}
`<|MERGE_RESOLUTION|>--- conflicted
+++ resolved
@@ -126,9 +126,6 @@
 }
 `
 
-<<<<<<< HEAD
-func CreateImportsGoFile(codeSourcePath string, deps []*config.Dependency) error {
-=======
 func addPingImports() string {
 	if strings.Compare(os.Getenv(mutil.Mashling_Ping_Embed_Config_Property), "TRUE") == 0 {
 		return "\"github.com/TIBCOSoftware/mashling/lib/util\""
@@ -136,8 +133,7 @@
 	return ""
 }
 
-func CreateImportsGoFile(codeSourcePath string, deps []*api.Dependency) error {
->>>>>>> 7b9142a9
+func CreateImportsGoFile(codeSourcePath string, deps []*config.Dependency) error {
 	f, err := os.Create(path.Join(codeSourcePath, fileImportsGo))
 
 	if err != nil {
