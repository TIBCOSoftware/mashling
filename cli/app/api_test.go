--- conflicted
+++ resolved
@@ -9,3161 +9,24 @@
 	"github.com/stretchr/testify/assert"
 )
 
-const gatewayJSON string = `{
-	"gateway": {
-		"name": "demoRestGw",
-		"version": "1.0.0",
-		"description": "This is the rest based microgateway app",
-		"configurations": [
-			{
-				"name": "restConfig",
-				"type": "github.com/TIBCOSoftware/mashling/ext/flogo/trigger/gorillamuxtrigger",
-				"description": "Configuration for rest trigger",
-				"settings": {
-					"port": "9096"
-				}
-			}
-		],
-		"triggers": [
-			{
-				"name": "animals_rest_trigger",
-				"description": "Animals rest trigger - PUT animal details",
-				"type": "github.com/TIBCOSoftware/mashling/ext/flogo/trigger/gorillamuxtrigger",
-				"settings": {
-					"config": "${configurations.restConfig}",
-					"method": "PUT",
-					"path": "/pets",
-					"optimize":"true"
-				}
-			},
-			{
-				"name": "get_animals_rest_trigger",
-				"description": "Animals rest trigger - get animal details",
-				"type": "github.com/TIBCOSoftware/mashling/ext/flogo/trigger/gorillamuxtrigger",
-				"settings": {
-					"config": "${configurations.restConfig}",
-					"method": "GET",
-					"path": "/pets/{petId}",
-					"optimize":"true"
-				}
-			}
-		],
-		"event_handlers": [
-			{
-				"name": "mammals_handler",
-				"description": "Handle mammals",
-				"reference": "github.com/TIBCOSoftware/mashling/lib/flow/RestTriggerToRestPutActivity.json"
-			},
-			{
-				"name": "birds_handler",
-				"description": "Handle birds",
-				"reference": "github.com/TIBCOSoftware/mashling/lib/flow/RestTriggerToRestPutActivity.json"
-			},
-			{
-				"name": "animals_handler",
-				"description": "Handle other animals",
-				"reference": "github.com/TIBCOSoftware/mashling/lib/flow/RestTriggerToRestPutActivity.json"
-			},
-			{
-				"name": "animals_get_handler",
-				"description": "Handle other animals",
-				"reference": "github.com/TIBCOSoftware/mashling/lib/flow/RestTriggerToRestGetActivity.json"
-			}
-		],
-		"event_links": [
-			{
-				"triggers": ["animals_rest_trigger"],
-				"dispatches": [
-					{
-						"if": "${trigger.content.name in (ELEPHANT,CAT)}",
-						"handler": "mammals_handler"
-					},
-					{
-						"if": "${trigger.content.name == SPARROW}",
-						"handler": "birds_handler"
-					},
-					{
-						"handler": "animals_handler"
-					}
-				]
-			},
-			{
-				"triggers": ["get_animals_rest_trigger"],
-				"dispatches": [
-					{
-						"handler": "animals_get_handler"
-					}
-				]
-			}
-		]
-	}
-}`
-
-<<<<<<< HEAD
-const expectedFlogoJSON string = `{
-	"name": "demoRestGw",
-=======
-func TestTranslateGatewayJSON2FlogoJSON(t *testing.T) {
-	gatewayJSON := "{ \"gateway\": { \"name\": \"demoRestGw\", \"version\": \"1.0.0\", \"display_name\":\"Rest Conditional Gateway\", \"description\": \"This is the rest based microgateway app\", \"configurations\": [ { \"name\": \"restConfig\", \"type\": \"github.com/TIBCOSoftware/mashling/ext/flogo/trigger/gorillamuxtrigger\", \"description\": \"Configuration for rest trigger\", \"settings\": { \"port\": \"9096\" } } ], \"triggers\": [ { \"name\": \"animals_rest_trigger\", \"description\": \"Animals rest trigger - PUT animal details\", \"type\": \"github.com/TIBCOSoftware/mashling/ext/flogo/trigger/gorillamuxtrigger\", \"settings\": { \"config\": \"${configurations.restConfig}\", \"method\": \"PUT\", \"path\": \"/pets\", \"optimize\":\"true\" } }, { \"name\": \"get_animals_rest_trigger\", \"description\": \"Animals rest trigger - get animal details\", \"type\": \"github.com/TIBCOSoftware/mashling/ext/flogo/trigger/gorillamuxtrigger\", \"settings\": { \"config\": \"${configurations.restConfig}\", \"method\": \"GET\", \"path\": \"/pets/{petId}\", \"optimize\":\"true\" } } ], \"event_handlers\": [ { \"name\": \"mammals_handler\", \"description\": \"Handle mammals\", \"reference\": \"github.com/TIBCOSoftware/mashling/lib/flow/RestTriggerToRestPutActivity.json\" }, { \"name\": \"birds_handler\", \"description\": \"Handle birds\", \"reference\": \"github.com/TIBCOSoftware/mashling/lib/flow/RestTriggerToRestPutActivity.json\" }, { \"name\": \"animals_handler\", \"description\": \"Handle other animals\", \"reference\": \"github.com/TIBCOSoftware/mashling/lib/flow/RestTriggerToRestPutActivity.json\" }, { \"name\": \"animals_get_handler\", \"description\": \"Handle other animals\", \"reference\": \"github.com/TIBCOSoftware/mashling/lib/flow/RestTriggerToRestGetActivity.json\" } ], \"event_links\": [ { \"triggers\": [\"animals_rest_trigger\"], \"dispatches\": [ { \"if\": \"${trigger.content.name in (ELEPHANT,CAT)}\", \"handler\": \"mammals_handler\" }, { \"if\": \"${trigger.content.name == SPARROW}\", \"handler\": \"birds_handler\" }, { \"handler\": \"animals_handler\" } ] }, { \"triggers\": [\"get_animals_rest_trigger\"], \"dispatches\": [ { \"handler\": \"animals_get_handler\" } ] } ] } } "
-	//expectedFlogoJSON := "{\"name\": \"testGw\",\"type\": \"flogo:app\",\"version\": \"1.0.0\",\"description\": \"This is the first microgateway app\",\"properties\": null,\"triggers\": [{\"name\": \"rest_trigger\",\"id\": \"rest_trigger\",\"ref\": \"github.com/rameshpolishetti/triggerhttpnew\",\"settings\": {\"port\": \"9096\"},\"handlers\": [{\"actionId\": \"get_pet_success_handler\",\"settings\": {\"autoIdReply\": \"false\",\"method\": \"GET\",\"path\": \"/pets/:petId\",\"useReplyHandler\": \"false\"}}],\"endpoints\": null}],\"actions\": [{\"id\": \"get_pet_success_handler\",\"ref\": \"github.com/TIBCOSoftware/flogo-contrib/action/flow\",\"data\": {\"flow\": {\"explicitReply\": true,\"type\": 1,\"attributes\": [],\"rootTask\": {\"id\": 1,\"type\": 1,\"tasks\": [{\"id\": 2,\"name\": \"Log Message\",\"description\": \"Simple Log Activity\",\"type\": 1,\"activityType\": \"github-com-tibco-software-flogo-contrib-activity-log\",\"activityRef\": \"github.com/TIBCOSoftware/flogo-contrib/activity/log\",\"attributes\": [{\"name\": \"message\",\"value\": null,\"required\": false,\"type\": \"string\"},{\"name\": \"flowInfo\",\"value\": \"false\",\"required\": false,\"type\": \"boolean\"},{\"name\": \"addToFlow\",\"value\": \"false\",\"required\": false,\"type\": \"boolean\"}],\"inputMappings\": [{\"type\": 1,\"value\": \"{T.pathParams}\",\"mapTo\": \"message\"}]},{\"id\": 3,\"name\": \"Invoke REST Service\",\"description\": \"Simple REST Activity\",\"type\": 1,\"activityType\": \"tibco-rest\",\"activityRef\": \"github.com/TIBCOSoftware/flogo-contrib/activity/rest\",\"attributes\": [{\"name\": \"method\",\"value\": \"GET\",\"required\": true,\"type\": \"string\"},{\"name\": \"uri\",\"value\": \"http://petstore.swagger.io/v2/pet/:petId\",\"required\": true,\"type\": \"string\"},{\"name\": \"pathParams\",\"value\": null,\"required\": false,\"type\": \"params\"},{\"name\": \"queryParams\",\"value\": null,\"required\": false,\"type\": \"params\"},{\"name\": \"content\",\"value\": null,\"required\": false,\"type\": \"any\"}],\"inputMappings\": [{\"type\": 1,\"value\": \"{T.pathParams}\",\"mapTo\": \"pathParams\"}]},{\"id\": 4,\"name\": \"Reply To Trigger\",\"description\": \"Simple Reply Activity\",\"type\": 1,\"activityType\": \"tibco-reply\",\"activityRef\": \"github.com/TIBCOSoftware/flogo-contrib/activity/reply\",\"attributes\": [{\"name\": \"code\",\"value\": 0,\"required\": true,\"type\": \"integer\"},{\"name\": \"data\",\"value\": null,\"required\": false,\"type\": \"any\"}],\"inputMappings\": [{\"type\": 1,\"value\": \"{A3.result}\",\"mapTo\": \"data\"}]}],\"links\": [{\"id\": 1,\"from\": 2,\"to\": 3,\"type\": 0},{\"id\": 2,\"from\": 3,\"to\": 4,\"type\": 0}],\"attributes\": []}}}}]}"
-	expectedFlogoJSON := `{
-		"name": "taceingGw2",
->>>>>>> dbaf9e2a
-	"type": "flogo:app",
-	"version": "1.0.0",
-	"description": "This is the rest based microgateway app",
-	"properties": null,
-	"triggers": [
-		{
-			"name": "animals_rest_trigger",
-			"id": "animals_rest_trigger",
-			"ref": "github.com/TIBCOSoftware/mashling/ext/flogo/trigger/gorillamuxtrigger",
-			"settings": {
-				"port": "9096"
-			},
-			"outputs": null,
-			"handlers": [
-				{
-					"actionId": "mammals_handler",
-					"settings": {
-						"Condition": "${trigger.content.name in (ELEPHANT,CAT)}",
-						"autoIdReply": "false",
-						"method": "PUT",
-						"path": "/pets",
-						"useReplyHandler": "false"
-					},
-					"outputs": null
-				},
-				{
-					"actionId": "birds_handler",
-					"settings": {
-						"Condition": "${trigger.content.name == SPARROW}",
-						"autoIdReply": "false",
-						"method": "PUT",
-						"path": "/pets",
-						"useReplyHandler": "false"
-					},
-					"outputs": null
-				},
-				{
-					"actionId": "animals_handler",
-					"settings": {
-						"autoIdReply": "false",
-						"method": "PUT",
-						"path": "/pets",
-						"useReplyHandler": "false"
-					},
-					"outputs": null
-				},
-				{
-					"actionId": "animals_get_handler",
-					"settings": {
-						"autoIdReply": "false",
-						"method": "GET",
-						"path": "/pets/{petId}",
-						"useReplyHandler": "false"
-					},
-					"outputs": null
-<<<<<<< HEAD
-=======
-				}
-			],
-			"endpoints": null
-		}
-	],
-	"actions": [
-		{
-			"id": "mammals_handler",
-			"ref": "github.com/TIBCOSoftware/flogo-contrib/action/flow",
-			"data": {
-				"flow": {
-					"explicitReply": true,
-					"type": 1,
-					"attributes": [],
-					"rootTask": {
-						"id": 1,
-						"type": 1,
-						"tasks": [
-							{
-								"id": 2,
-								"name": "Invoke REST Service",
-								"description": "Simple REST Activity",
-								"type": 1,
-								"activityType": "github-com-tibco-software-flogo-contrib-activity-rest",
-								"activityRef": "github.com/TIBCOSoftware/flogo-contrib/activity/rest",
-								"attributes": [
-									{
-										"name": "method",
-										"value": "PUT",
-										"required": true,
-										"type": "string"
-									},
-									{
-										"name": "uri",
-										"value": "http://petstore.swagger.io/v2/pet",
-										"required": true,
-										"type": "string"
-									},
-									{
-										"name": "pathParams",
-										"value": null,
-										"required": false,
-										"type": "params"
-									},
-									{
-										"name": "queryParams",
-										"value": null,
-										"required": false,
-										"type": "params"
-									},
-									{
-										"name": "content",
-										"value": null,
-										"required": false,
-										"type": "any"
-									}
-								],
-								"inputMappings": [
-									{
-										"type": 1,
-										"value": "{T.content}",
-										"mapTo": "content"
-									}
-								]
-							},
-							{
-								"id": 3,
-								"name": "Log Message",
-								"description": "Simple Log Activity",
-								"type": 1,
-								"activityType": "github-com-tibco-software-flogo-contrib-activity-log",
-								"activityRef": "github.com/TIBCOSoftware/flogo-contrib/activity/log",
-								"attributes": [
-									{
-										"name": "message",
-										"value": "Success",
-										"required": false,
-										"type": "string"
-									},
-									{
-										"name": "flowInfo",
-										"value": "true",
-										"required": false,
-										"type": "boolean"
-									},
-									{
-										"name": "addToFlow",
-										"value": "true",
-										"required": false,
-										"type": "boolean"
-									}
-								]
-							},
-							{
-								"id": 4,
-								"name": "Log Message (2)",
-								"description": "Simple Log Activity",
-								"type": 1,
-								"activityType": "github-com-tibco-software-flogo-contrib-activity-log",
-								"activityRef": "github.com/TIBCOSoftware/flogo-contrib/activity/log",
-								"attributes": [
-									{
-										"name": "message",
-										"value": "",
-										"required": false,
-										"type": "string"
-									},
-									{
-										"name": "flowInfo",
-										"value": "true",
-										"required": false,
-										"type": "boolean"
-									},
-									{
-										"name": "addToFlow",
-										"value": "true",
-										"required": false,
-										"type": "boolean"
-									}
-								],
-								"inputMappings": [
-									{
-										"type": 1,
-										"value": "{A2.result}.id",
-										"mapTo": "message"
-									}
-								]
-							},
-							{
-								"id": 12,
-								"name": "Log Message (7)",
-								"description": "Simple Log Activity",
-								"type": 1,
-								"activityType": "tibco-log",
-								"activityRef": "github.com/TIBCOSoftware/flogo-contrib/activity/log",
-								"attributes": [
-									{
-										"name": "message",
-										"value": "",
-										"required": false,
-										"type": "string"
-									},
-									{
-										"name": "flowInfo",
-										"value": "false",
-										"required": false,
-										"type": "boolean"
-									},
-									{
-										"name": "addToFlow",
-										"value": "false",
-										"required": false,
-										"type": "boolean"
-									}
-								],
-								"inputMappings": [
-									{
-										"type": 1,
-										"value": "{A2.result}",
-										"mapTo": "message"
-									}
-								]
-							},
-							{
-								"id": 13,
-								"name": "Reply To Trigger (3)",
-								"description": "Simple Reply Activity",
-								"type": 1,
-								"activityType": "tibco-reply",
-								"activityRef": "github.com/TIBCOSoftware/flogo-contrib/activity/reply",
-								"attributes": [
-									{
-										"name": "code",
-										"value": 200,
-										"required": true,
-										"type": "integer"
-									},
-									{
-										"name": "data",
-										"value": null,
-										"required": true,
-										"type": "any"
-									}
-								],
-								"inputMappings": [
-									{
-										"type": 1,
-										"value": "{A2.result}",
-										"mapTo": "data"
-									}
-								]
-							},
-							{
-								"id": 6,
-								"name": "Log Message (3)",
-								"description": "Simple Log Activity",
-								"type": 1,
-								"activityType": "github-com-tibco-software-flogo-contrib-activity-log",
-								"activityRef": "github.com/TIBCOSoftware/flogo-contrib/activity/log",
-								"attributes": [
-									{
-										"name": "message",
-										"value": "Failed",
-										"required": false,
-										"type": "string"
-									},
-									{
-										"name": "flowInfo",
-										"value": "true",
-										"required": false,
-										"type": "boolean"
-									},
-									{
-										"name": "addToFlow",
-										"value": "true",
-										"required": false,
-										"type": "boolean"
-									}
-								]
-							},
-							{
-								"id": 7,
-								"name": "Log Message (4)",
-								"description": "Simple Log Activity",
-								"type": 1,
-								"activityType": "github-com-tibco-software-flogo-contrib-activity-log",
-								"activityRef": "github.com/TIBCOSoftware/flogo-contrib/activity/log",
-								"attributes": [
-									{
-										"name": "message",
-										"value": "",
-										"required": false,
-										"type": "string"
-									},
-									{
-										"name": "flowInfo",
-										"value": "true",
-										"required": false,
-										"type": "boolean"
-									},
-									{
-										"name": "addToFlow",
-										"value": "true",
-										"required": false,
-										"type": "boolean"
-									}
-								],
-								"inputMappings": [
-									{
-										"type": 1,
-										"value": "{A2.result}",
-										"mapTo": "message"
-									}
-								]
-							},
-							{
-								"id": 8,
-								"name": "Reply To Trigger (2)",
-								"description": "Simple Reply Activity",
-								"type": 1,
-								"activityType": "github-com-tibco-software-flogo-contrib-activity-reply",
-								"activityRef": "github.com/TIBCOSoftware/flogo-contrib/activity/reply",
-								"attributes": [
-									{
-										"name": "code",
-										"value": 400,
-										"required": true,
-										"type": "integer"
-									},
-									{
-										"name": "data",
-										"value": null,
-										"required": true,
-										"type": "any"
-									}
-								],
-								"inputMappings": [
-									{
-										"type": 1,
-										"value": "{A2.result}",
-										"mapTo": "data"
-									}
-								]
-							}
-						],
-						"links": [
-							{
-								"id": 1,
-								"from": 2,
-								"to": 3,
-								"type": 1,
-								"value": "${A2.result}.id==${T.content}.id"
-							},
-							{
-								"id": 2,
-								"from": 3,
-								"to": 4,
-								"type": 0
-							},
-							{
-								"id": 3,
-								"from": 4,
-								"to": 12,
-								"type": 0
-							},
-							{
-								"id": 4,
-								"from": 12,
-								"to": 13,
-								"type": 0
-							},
-							{
-								"id": 5,
-								"from": 2,
-								"to": 6,
-								"type": 1,
-								"value": "${A2.result}.code==1"
-							},
-							{
-								"id": 6,
-								"from": 6,
-								"to": 7,
-								"type": 0
-							},
-							{
-								"id": 7,
-								"from": 7,
-								"to": 8,
-								"type": 0
-							}
-						],
-						"attributes": []
-					},
-					"errorHandlerTask": {
-						"id": 9,
-						"type": 1,
-						"tasks": [
-							{
-								"id": 10,
-								"name": "Log Message (5)",
-								"description": "Simple Log Activity",
-								"type": 1,
-								"activityType": "github-com-tibco-software-flogo-contrib-activity-log",
-								"activityRef": "github.com/TIBCOSoftware/flogo-contrib/activity/log",
-								"attributes": [
-									{
-										"name": "message",
-										"value": "Error processing request in gateway",
-										"required": false,
-										"type": "string"
-									},
-									{
-										"name": "flowInfo",
-										"value": "true",
-										"required": false,
-										"type": "boolean"
-									},
-									{
-										"name": "addToFlow",
-										"value": "true",
-										"required": false,
-										"type": "boolean"
-									}
-								]
-							},
-							{
-								"id": 11,
-								"name": "Log Message (6)",
-								"description": "Simple Log Activity",
-								"type": 1,
-								"activityType": "github-com-tibco-software-flogo-contrib-activity-log",
-								"activityRef": "github.com/TIBCOSoftware/flogo-contrib/activity/log",
-								"attributes": [
-									{
-										"name": "message",
-										"value": "",
-										"required": false,
-										"type": "string"
-									},
-									{
-										"name": "flowInfo",
-										"value": "true",
-										"required": false,
-										"type": "boolean"
-									},
-									{
-										"name": "addToFlow",
-										"value": "true",
-										"required": false,
-										"type": "boolean"
-									}
-								],
-								"inputMappings": [
-									{
-										"type": 1,
-										"value": "{T.content}",
-										"mapTo": "message"
-									}
-								]
-							}
-						],
-						"links": [
-							{
-								"id": 8,
-								"from": 10,
-								"to": 11,
-								"type": 0
-							}
-						],
-						"attributes": []
-					}
-				}
-			}
-		},
-		{
-			"id": "birds_handler",
-			"ref": "github.com/TIBCOSoftware/flogo-contrib/action/flow",
-			"data": {
-				"flow": {
-					"explicitReply": true,
-					"type": 1,
-					"attributes": [],
-					"rootTask": {
-						"id": 1,
-						"type": 1,
-						"tasks": [
-							{
-								"id": 2,
-								"name": "Invoke REST Service",
-								"description": "Simple REST Activity",
-								"type": 1,
-								"activityType": "github-com-tibco-software-flogo-contrib-activity-rest",
-								"activityRef": "github.com/TIBCOSoftware/flogo-contrib/activity/rest",
-								"attributes": [
-									{
-										"name": "method",
-										"value": "PUT",
-										"required": true,
-										"type": "string"
-									},
-									{
-										"name": "uri",
-										"value": "http://petstore.swagger.io/v2/pet",
-										"required": true,
-										"type": "string"
-									},
-									{
-										"name": "pathParams",
-										"value": null,
-										"required": false,
-										"type": "params"
-									},
-									{
-										"name": "queryParams",
-										"value": null,
-										"required": false,
-										"type": "params"
-									},
-									{
-										"name": "content",
-										"value": null,
-										"required": false,
-										"type": "any"
-									}
-								],
-								"inputMappings": [
-									{
-										"type": 1,
-										"value": "{T.content}",
-										"mapTo": "content"
-									}
-								]
-							},
-							{
-								"id": 3,
-								"name": "Log Message",
-								"description": "Simple Log Activity",
-								"type": 1,
-								"activityType": "github-com-tibco-software-flogo-contrib-activity-log",
-								"activityRef": "github.com/TIBCOSoftware/flogo-contrib/activity/log",
-								"attributes": [
-									{
-										"name": "message",
-										"value": "Success",
-										"required": false,
-										"type": "string"
-									},
-									{
-										"name": "flowInfo",
-										"value": "true",
-										"required": false,
-										"type": "boolean"
-									},
-									{
-										"name": "addToFlow",
-										"value": "true",
-										"required": false,
-										"type": "boolean"
-									}
-								]
-							},
-							{
-								"id": 4,
-								"name": "Log Message (2)",
-								"description": "Simple Log Activity",
-								"type": 1,
-								"activityType": "github-com-tibco-software-flogo-contrib-activity-log",
-								"activityRef": "github.com/TIBCOSoftware/flogo-contrib/activity/log",
-								"attributes": [
-									{
-										"name": "message",
-										"value": "",
-										"required": false,
-										"type": "string"
-									},
-									{
-										"name": "flowInfo",
-										"value": "true",
-										"required": false,
-										"type": "boolean"
-									},
-									{
-										"name": "addToFlow",
-										"value": "true",
-										"required": false,
-										"type": "boolean"
-									}
-								],
-								"inputMappings": [
-									{
-										"type": 1,
-										"value": "{A2.result}.id",
-										"mapTo": "message"
-									}
-								]
-							},
-							{
-								"id": 12,
-								"name": "Log Message (7)",
-								"description": "Simple Log Activity",
-								"type": 1,
-								"activityType": "tibco-log",
-								"activityRef": "github.com/TIBCOSoftware/flogo-contrib/activity/log",
-								"attributes": [
-									{
-										"name": "message",
-										"value": "",
-										"required": false,
-										"type": "string"
-									},
-									{
-										"name": "flowInfo",
-										"value": "false",
-										"required": false,
-										"type": "boolean"
-									},
-									{
-										"name": "addToFlow",
-										"value": "false",
-										"required": false,
-										"type": "boolean"
-									}
-								],
-								"inputMappings": [
-									{
-										"type": 1,
-										"value": "{A2.result}",
-										"mapTo": "message"
-									}
-								]
-							},
-							{
-								"id": 13,
-								"name": "Reply To Trigger (3)",
-								"description": "Simple Reply Activity",
-								"type": 1,
-								"activityType": "tibco-reply",
-								"activityRef": "github.com/TIBCOSoftware/flogo-contrib/activity/reply",
-								"attributes": [
-									{
-										"name": "code",
-										"value": 200,
-										"required": true,
-										"type": "integer"
-									},
-									{
-										"name": "data",
-										"value": null,
-										"required": true,
-										"type": "any"
-									}
-								],
-								"inputMappings": [
-									{
-										"type": 1,
-										"value": "{A2.result}",
-										"mapTo": "data"
-									}
-								]
-							},
-							{
-								"id": 6,
-								"name": "Log Message (3)",
-								"description": "Simple Log Activity",
-								"type": 1,
-								"activityType": "github-com-tibco-software-flogo-contrib-activity-log",
-								"activityRef": "github.com/TIBCOSoftware/flogo-contrib/activity/log",
-								"attributes": [
-									{
-										"name": "message",
-										"value": "Failed",
-										"required": false,
-										"type": "string"
-									},
-									{
-										"name": "flowInfo",
-										"value": "true",
-										"required": false,
-										"type": "boolean"
-									},
-									{
-										"name": "addToFlow",
-										"value": "true",
-										"required": false,
-										"type": "boolean"
-									}
-								]
-							},
-							{
-								"id": 7,
-								"name": "Log Message (4)",
-								"description": "Simple Log Activity",
-								"type": 1,
-								"activityType": "github-com-tibco-software-flogo-contrib-activity-log",
-								"activityRef": "github.com/TIBCOSoftware/flogo-contrib/activity/log",
-								"attributes": [
-									{
-										"name": "message",
-										"value": "",
-										"required": false,
-										"type": "string"
-									},
-									{
-										"name": "flowInfo",
-										"value": "true",
-										"required": false,
-										"type": "boolean"
-									},
-									{
-										"name": "addToFlow",
-										"value": "true",
-										"required": false,
-										"type": "boolean"
-									}
-								],
-								"inputMappings": [
-									{
-										"type": 1,
-										"value": "{A2.result}",
-										"mapTo": "message"
-									}
-								]
-							},
-							{
-								"id": 8,
-								"name": "Reply To Trigger (2)",
-								"description": "Simple Reply Activity",
-								"type": 1,
-								"activityType": "github-com-tibco-software-flogo-contrib-activity-reply",
-								"activityRef": "github.com/TIBCOSoftware/flogo-contrib/activity/reply",
-								"attributes": [
-									{
-										"name": "code",
-										"value": 400,
-										"required": true,
-										"type": "integer"
-									},
-									{
-										"name": "data",
-										"value": null,
-										"required": true,
-										"type": "any"
-									}
-								],
-								"inputMappings": [
-									{
-										"type": 1,
-										"value": "{A2.result}",
-										"mapTo": "data"
-									}
-								]
-							}
-						],
-						"links": [
-							{
-								"id": 1,
-								"from": 2,
-								"to": 3,
-								"type": 1,
-								"value": "${A2.result}.id==${T.content}.id"
-							},
-							{
-								"id": 2,
-								"from": 3,
-								"to": 4,
-								"type": 0
-							},
-							{
-								"id": 3,
-								"from": 4,
-								"to": 12,
-								"type": 0
-							},
-							{
-								"id": 4,
-								"from": 12,
-								"to": 13,
-								"type": 0
-							},
-							{
-								"id": 5,
-								"from": 2,
-								"to": 6,
-								"type": 1,
-								"value": "${A2.result}.code==1"
-							},
-							{
-								"id": 6,
-								"from": 6,
-								"to": 7,
-								"type": 0
-							},
-							{
-								"id": 7,
-								"from": 7,
-								"to": 8,
-								"type": 0
-							}
-						],
-						"attributes": []
-					},
-					"errorHandlerTask": {
-						"id": 9,
-						"type": 1,
-						"tasks": [
-							{
-								"id": 10,
-								"name": "Log Message (5)",
-								"description": "Simple Log Activity",
-								"type": 1,
-								"activityType": "github-com-tibco-software-flogo-contrib-activity-log",
-								"activityRef": "github.com/TIBCOSoftware/flogo-contrib/activity/log",
-								"attributes": [
-									{
-										"name": "message",
-										"value": "Error processing request in gateway",
-										"required": false,
-										"type": "string"
-									},
-									{
-										"name": "flowInfo",
-										"value": "true",
-										"required": false,
-										"type": "boolean"
-									},
-									{
-										"name": "addToFlow",
-										"value": "true",
-										"required": false,
-										"type": "boolean"
-									}
-								]
-							},
-							{
-								"id": 11,
-								"name": "Log Message (6)",
-								"description": "Simple Log Activity",
-								"type": 1,
-								"activityType": "github-com-tibco-software-flogo-contrib-activity-log",
-								"activityRef": "github.com/TIBCOSoftware/flogo-contrib/activity/log",
-								"attributes": [
-									{
-										"name": "message",
-										"value": "",
-										"required": false,
-										"type": "string"
-									},
-									{
-										"name": "flowInfo",
-										"value": "true",
-										"required": false,
-										"type": "boolean"
-									},
-									{
-										"name": "addToFlow",
-										"value": "true",
-										"required": false,
-										"type": "boolean"
-									}
-								],
-								"inputMappings": [
-									{
-										"type": 1,
-										"value": "{T.content}",
-										"mapTo": "message"
-									}
-								]
-							}
-						],
-						"links": [
-							{
-								"id": 8,
-								"from": 10,
-								"to": 11,
-								"type": 0
-							}
-						],
-						"attributes": []
-					}
-				}
-			}
-		},
-		{
-			"id": "animals_handler",
-			"ref": "github.com/TIBCOSoftware/flogo-contrib/action/flow",
-			"data": {
-				"flow": {
-					"explicitReply": true,
-					"type": 1,
-					"attributes": [],
-					"rootTask": {
-						"id": 1,
-						"type": 1,
-						"tasks": [
-							{
-								"id": 2,
-								"name": "Invoke REST Service",
-								"description": "Simple REST Activity",
-								"type": 1,
-								"activityType": "github-com-tibco-software-flogo-contrib-activity-rest",
-								"activityRef": "github.com/TIBCOSoftware/flogo-contrib/activity/rest",
-								"attributes": [
-									{
-										"name": "method",
-										"value": "PUT",
-										"required": true,
-										"type": "string"
-									},
-									{
-										"name": "uri",
-										"value": "http://petstore.swagger.io/v2/pet",
-										"required": true,
-										"type": "string"
-									},
-									{
-										"name": "pathParams",
-										"value": null,
-										"required": false,
-										"type": "params"
-									},
-									{
-										"name": "queryParams",
-										"value": null,
-										"required": false,
-										"type": "params"
-									},
-									{
-										"name": "content",
-										"value": null,
-										"required": false,
-										"type": "any"
-									}
-								],
-								"inputMappings": [
-									{
-										"type": 1,
-										"value": "{T.content}",
-										"mapTo": "content"
-									}
-								]
-							},
-							{
-								"id": 3,
-								"name": "Log Message",
-								"description": "Simple Log Activity",
-								"type": 1,
-								"activityType": "github-com-tibco-software-flogo-contrib-activity-log",
-								"activityRef": "github.com/TIBCOSoftware/flogo-contrib/activity/log",
-								"attributes": [
-									{
-										"name": "message",
-										"value": "Success",
-										"required": false,
-										"type": "string"
-									},
-									{
-										"name": "flowInfo",
-										"value": "true",
-										"required": false,
-										"type": "boolean"
-									},
-									{
-										"name": "addToFlow",
-										"value": "true",
-										"required": false,
-										"type": "boolean"
-									}
-								]
-							},
-							{
-								"id": 4,
-								"name": "Log Message (2)",
-								"description": "Simple Log Activity",
-								"type": 1,
-								"activityType": "github-com-tibco-software-flogo-contrib-activity-log",
-								"activityRef": "github.com/TIBCOSoftware/flogo-contrib/activity/log",
-								"attributes": [
-									{
-										"name": "message",
-										"value": "",
-										"required": false,
-										"type": "string"
-									},
-									{
-										"name": "flowInfo",
-										"value": "true",
-										"required": false,
-										"type": "boolean"
-									},
-									{
-										"name": "addToFlow",
-										"value": "true",
-										"required": false,
-										"type": "boolean"
-									}
-								],
-								"inputMappings": [
-									{
-										"type": 1,
-										"value": "{A2.result}.id",
-										"mapTo": "message"
-									}
-								]
-							},
-							{
-								"id": 12,
-								"name": "Log Message (7)",
-								"description": "Simple Log Activity",
-								"type": 1,
-								"activityType": "tibco-log",
-								"activityRef": "github.com/TIBCOSoftware/flogo-contrib/activity/log",
-								"attributes": [
-									{
-										"name": "message",
-										"value": "",
-										"required": false,
-										"type": "string"
-									},
-									{
-										"name": "flowInfo",
-										"value": "false",
-										"required": false,
-										"type": "boolean"
-									},
-									{
-										"name": "addToFlow",
-										"value": "false",
-										"required": false,
-										"type": "boolean"
-									}
-								],
-								"inputMappings": [
-									{
-										"type": 1,
-										"value": "{A2.result}",
-										"mapTo": "message"
-									}
-								]
-							},
-							{
-								"id": 13,
-								"name": "Reply To Trigger (3)",
-								"description": "Simple Reply Activity",
-								"type": 1,
-								"activityType": "tibco-reply",
-								"activityRef": "github.com/TIBCOSoftware/flogo-contrib/activity/reply",
-								"attributes": [
-									{
-										"name": "code",
-										"value": 200,
-										"required": true,
-										"type": "integer"
-									},
-									{
-										"name": "data",
-										"value": null,
-										"required": true,
-										"type": "any"
-									}
-								],
-								"inputMappings": [
-									{
-										"type": 1,
-										"value": "{A2.result}",
-										"mapTo": "data"
-									}
-								]
-							},
-							{
-								"id": 6,
-								"name": "Log Message (3)",
-								"description": "Simple Log Activity",
-								"type": 1,
-								"activityType": "github-com-tibco-software-flogo-contrib-activity-log",
-								"activityRef": "github.com/TIBCOSoftware/flogo-contrib/activity/log",
-								"attributes": [
-									{
-										"name": "message",
-										"value": "Failed",
-										"required": false,
-										"type": "string"
-									},
-									{
-										"name": "flowInfo",
-										"value": "true",
-										"required": false,
-										"type": "boolean"
-									},
-									{
-										"name": "addToFlow",
-										"value": "true",
-										"required": false,
-										"type": "boolean"
-									}
-								]
-							},
-							{
-								"id": 7,
-								"name": "Log Message (4)",
-								"description": "Simple Log Activity",
-								"type": 1,
-								"activityType": "github-com-tibco-software-flogo-contrib-activity-log",
-								"activityRef": "github.com/TIBCOSoftware/flogo-contrib/activity/log",
-								"attributes": [
-									{
-										"name": "message",
-										"value": "",
-										"required": false,
-										"type": "string"
-									},
-									{
-										"name": "flowInfo",
-										"value": "true",
-										"required": false,
-										"type": "boolean"
-									},
-									{
-										"name": "addToFlow",
-										"value": "true",
-										"required": false,
-										"type": "boolean"
-									}
-								],
-								"inputMappings": [
-									{
-										"type": 1,
-										"value": "{A2.result}",
-										"mapTo": "message"
-									}
-								]
-							},
-							{
-								"id": 8,
-								"name": "Reply To Trigger (2)",
-								"description": "Simple Reply Activity",
-								"type": 1,
-								"activityType": "github-com-tibco-software-flogo-contrib-activity-reply",
-								"activityRef": "github.com/TIBCOSoftware/flogo-contrib/activity/reply",
-								"attributes": [
-									{
-										"name": "code",
-										"value": 400,
-										"required": true,
-										"type": "integer"
-									},
-									{
-										"name": "data",
-										"value": null,
-										"required": true,
-										"type": "any"
-									}
-								],
-								"inputMappings": [
-									{
-										"type": 1,
-										"value": "{A2.result}",
-										"mapTo": "data"
-									}
-								]
-							}
-						],
-						"links": [
-							{
-								"id": 1,
-								"from": 2,
-								"to": 3,
-								"type": 1,
-								"value": "${A2.result}.id==${T.content}.id"
-							},
-							{
-								"id": 2,
-								"from": 3,
-								"to": 4,
-								"type": 0
-							},
-							{
-								"id": 3,
-								"from": 4,
-								"to": 12,
-								"type": 0
-							},
-							{
-								"id": 4,
-								"from": 12,
-								"to": 13,
-								"type": 0
-							},
-							{
-								"id": 5,
-								"from": 2,
-								"to": 6,
-								"type": 1,
-								"value": "${A2.result}.code==1"
-							},
-							{
-								"id": 6,
-								"from": 6,
-								"to": 7,
-								"type": 0
-							},
-							{
-								"id": 7,
-								"from": 7,
-								"to": 8,
-								"type": 0
-							}
-						],
-						"attributes": []
-					},
-					"errorHandlerTask": {
-						"id": 9,
-						"type": 1,
-						"tasks": [
-							{
-								"id": 10,
-								"name": "Log Message (5)",
-								"description": "Simple Log Activity",
-								"type": 1,
-								"activityType": "github-com-tibco-software-flogo-contrib-activity-log",
-								"activityRef": "github.com/TIBCOSoftware/flogo-contrib/activity/log",
-								"attributes": [
-									{
-										"name": "message",
-										"value": "Error processing request in gateway",
-										"required": false,
-										"type": "string"
-									},
-									{
-										"name": "flowInfo",
-										"value": "true",
-										"required": false,
-										"type": "boolean"
-									},
-									{
-										"name": "addToFlow",
-										"value": "true",
-										"required": false,
-										"type": "boolean"
-									}
-								]
-							},
-							{
-								"id": 11,
-								"name": "Log Message (6)",
-								"description": "Simple Log Activity",
-								"type": 1,
-								"activityType": "github-com-tibco-software-flogo-contrib-activity-log",
-								"activityRef": "github.com/TIBCOSoftware/flogo-contrib/activity/log",
-								"attributes": [
-									{
-										"name": "message",
-										"value": "",
-										"required": false,
-										"type": "string"
-									},
-									{
-										"name": "flowInfo",
-										"value": "true",
-										"required": false,
-										"type": "boolean"
-									},
-									{
-										"name": "addToFlow",
-										"value": "true",
-										"required": false,
-										"type": "boolean"
-									}
-								],
-								"inputMappings": [
-									{
-										"type": 1,
-										"value": "{T.content}",
-										"mapTo": "message"
-									}
-								]
-							}
-						],
-						"links": [
-							{
-								"id": 8,
-								"from": 10,
-								"to": 11,
-								"type": 0
-							}
-						],
-						"attributes": []
-					}
->>>>>>> dbaf9e2a
-				}
-			}
-		},
-		{
-<<<<<<< HEAD
-			"id": "mammals_handler",
-=======
-			"id": "animals_get_handler",
->>>>>>> dbaf9e2a
-			"ref": "github.com/TIBCOSoftware/flogo-contrib/action/flow",
-			"data": {
-				"flow": {
-					"explicitReply": true,
-					"type": 1,
-					"attributes": [],
-					"rootTask": {
-						"id": 1,
-						"type": 1,
-						"tasks": [
-							{
-								"id": 2,
-								"name": "Invoke REST Service",
-								"description": "Simple REST Activity",
-								"type": 1,
-								"activityType": "github-com-tibco-software-flogo-contrib-activity-rest",
-								"activityRef": "github.com/TIBCOSoftware/flogo-contrib/activity/rest",
-								"attributes": [
-									{
-										"name": "method",
-<<<<<<< HEAD
-										"value": "PUT",
-=======
-										"value": "GET",
->>>>>>> dbaf9e2a
-										"required": true,
-										"type": "string"
-									},
-									{
-										"name": "uri",
-<<<<<<< HEAD
-										"value": "http://petstore.swagger.io/v2/pet",
-=======
-										"value": "http://petstore.swagger.io/v2/pet/:id",
->>>>>>> dbaf9e2a
-										"required": true,
-										"type": "string"
-									},
-									{
-										"name": "pathParams",
-										"value": null,
-										"required": false,
-										"type": "params"
-									},
-									{
-										"name": "queryParams",
-										"value": null,
-										"required": false,
-										"type": "params"
-									},
-									{
-										"name": "content",
-										"value": null,
-										"required": false,
-										"type": "any"
-									}
-								],
-								"inputMappings": [
-									{
-										"type": 1,
-<<<<<<< HEAD
-										"value": "{T.content}",
-										"mapTo": "content"
-=======
-										"value": "{T.pathParams}.petId",
-										"mapTo": "pathParams.id"
->>>>>>> dbaf9e2a
-									}
-								]
-							},
-							{
-								"id": 3,
-								"name": "Log Message",
-								"description": "Simple Log Activity",
-								"type": 1,
-								"activityType": "github-com-tibco-software-flogo-contrib-activity-log",
-								"activityRef": "github.com/TIBCOSoftware/flogo-contrib/activity/log",
-								"attributes": [
-									{
-										"name": "message",
-										"value": "Success",
-										"required": false,
-										"type": "string"
-									},
-									{
-										"name": "flowInfo",
-										"value": "true",
-										"required": false,
-										"type": "boolean"
-									},
-									{
-										"name": "addToFlow",
-										"value": "true",
-										"required": false,
-										"type": "boolean"
-									}
-								]
-							},
-							{
-								"id": 4,
-								"name": "Log Message (2)",
-								"description": "Simple Log Activity",
-								"type": 1,
-								"activityType": "github-com-tibco-software-flogo-contrib-activity-log",
-								"activityRef": "github.com/TIBCOSoftware/flogo-contrib/activity/log",
-								"attributes": [
-									{
-										"name": "message",
-										"value": "",
-										"required": false,
-										"type": "string"
-									},
-									{
-										"name": "flowInfo",
-										"value": "true",
-										"required": false,
-										"type": "boolean"
-									},
-									{
-										"name": "addToFlow",
-										"value": "true",
-										"required": false,
-										"type": "boolean"
-									}
-								],
-								"inputMappings": [
-									{
-										"type": 1,
-										"value": "{A2.result}.id",
-										"mapTo": "message"
-									}
-								]
-							},
-							{
-								"id": 12,
-								"name": "Log Message (7)",
-								"description": "Simple Log Activity",
-								"type": 1,
-								"activityType": "tibco-log",
-								"activityRef": "github.com/TIBCOSoftware/flogo-contrib/activity/log",
-								"attributes": [
-									{
-										"name": "message",
-										"value": "",
-										"required": false,
-										"type": "string"
-									},
-									{
-										"name": "flowInfo",
-										"value": "false",
-										"required": false,
-										"type": "boolean"
-									},
-									{
-										"name": "addToFlow",
-										"value": "false",
-										"required": false,
-										"type": "boolean"
-									}
-								],
-								"inputMappings": [
-									{
-										"type": 1,
-										"value": "{A2.result}",
-										"mapTo": "message"
-									}
-								]
-							},
-							{
-								"id": 13,
-								"name": "Reply To Trigger (3)",
-								"description": "Simple Reply Activity",
-								"type": 1,
-								"activityType": "tibco-reply",
-								"activityRef": "github.com/TIBCOSoftware/flogo-contrib/activity/reply",
-								"attributes": [
-									{
-										"name": "code",
-										"value": 200,
-										"required": true,
-										"type": "integer"
-									},
-									{
-										"name": "data",
-										"value": null,
-										"required": true,
-										"type": "any"
-									}
-								],
-								"inputMappings": [
-									{
-										"type": 1,
-										"value": "{A2.result}",
-										"mapTo": "data"
-									}
-								]
-							},
-							{
-								"id": 6,
-								"name": "Log Message (3)",
-								"description": "Simple Log Activity",
-								"type": 1,
-								"activityType": "github-com-tibco-software-flogo-contrib-activity-log",
-								"activityRef": "github.com/TIBCOSoftware/flogo-contrib/activity/log",
-								"attributes": [
-									{
-										"name": "message",
-										"value": "Failed",
-										"required": false,
-										"type": "string"
-									},
-									{
-										"name": "flowInfo",
-										"value": "true",
-										"required": false,
-										"type": "boolean"
-									},
-									{
-										"name": "addToFlow",
-										"value": "true",
-										"required": false,
-										"type": "boolean"
-									}
-								]
-							},
-							{
-								"id": 7,
-								"name": "Log Message (4)",
-								"description": "Simple Log Activity",
-								"type": 1,
-								"activityType": "github-com-tibco-software-flogo-contrib-activity-log",
-								"activityRef": "github.com/TIBCOSoftware/flogo-contrib/activity/log",
-								"attributes": [
-									{
-										"name": "message",
-										"value": "",
-										"required": false,
-										"type": "string"
-									},
-									{
-										"name": "flowInfo",
-										"value": "true",
-										"required": false,
-										"type": "boolean"
-									},
-									{
-										"name": "addToFlow",
-										"value": "true",
-										"required": false,
-										"type": "boolean"
-									}
-								],
-								"inputMappings": [
-									{
-										"type": 1,
-										"value": "{A2.result}",
-										"mapTo": "message"
-									}
-								]
-							},
-							{
-								"id": 8,
-								"name": "Reply To Trigger (2)",
-								"description": "Simple Reply Activity",
-								"type": 1,
-								"activityType": "github-com-tibco-software-flogo-contrib-activity-reply",
-								"activityRef": "github.com/TIBCOSoftware/flogo-contrib/activity/reply",
-								"attributes": [
-									{
-										"name": "code",
-										"value": 400,
-										"required": true,
-										"type": "integer"
-									},
-									{
-										"name": "data",
-										"value": null,
-										"required": true,
-										"type": "any"
-									}
-								],
-								"inputMappings": [
-									{
-										"type": 1,
-										"value": "{A2.result}",
-										"mapTo": "data"
-									}
-								]
-							}
-						],
-						"links": [
-							{
-								"id": 1,
-								"from": 2,
-								"to": 3,
-								"type": 1,
-<<<<<<< HEAD
-								"value": "${A2.result}.id==${T.content}.id"
-=======
-								"value": "${A2.result}.id==${T.pathParams}.petId"
->>>>>>> dbaf9e2a
-							},
-							{
-								"id": 2,
-								"from": 3,
-								"to": 4,
-								"type": 0
-							},
-							{
-								"id": 3,
-								"from": 4,
-								"to": 12,
-								"type": 0
-							},
-							{
-								"id": 4,
-								"from": 12,
-								"to": 13,
-								"type": 0
-							},
-							{
-								"id": 5,
-								"from": 2,
-								"to": 6,
-								"type": 1,
-<<<<<<< HEAD
-								"value": "${A2.result}.code==1"
-=======
-								"value": "${A2.result}.id!=${T.pathParams}.petId"
->>>>>>> dbaf9e2a
-							},
-							{
-								"id": 6,
-								"from": 6,
-								"to": 7,
-								"type": 0
-							},
-							{
-								"id": 7,
-								"from": 7,
-								"to": 8,
-								"type": 0
-<<<<<<< HEAD
-							}
-						],
-						"attributes": []
-					},
-					"errorHandlerTask": {
-						"id": 9,
-						"type": 1,
-						"tasks": [
-							{
-								"id": 10,
-								"name": "Log Message (5)",
-								"description": "Simple Log Activity",
-								"type": 1,
-								"activityType": "github-com-tibco-software-flogo-contrib-activity-log",
-								"activityRef": "github.com/TIBCOSoftware/flogo-contrib/activity/log",
-								"attributes": [
-									{
-										"name": "message",
-										"value": "Error processing request in gateway",
-										"required": false,
-										"type": "string"
-									},
-									{
-										"name": "flowInfo",
-										"value": "true",
-										"required": false,
-										"type": "boolean"
-									},
-									{
-										"name": "addToFlow",
-										"value": "true",
-										"required": false,
-										"type": "boolean"
-									}
-								]
-							},
-							{
-								"id": 11,
-								"name": "Log Message (6)",
-								"description": "Simple Log Activity",
-								"type": 1,
-								"activityType": "github-com-tibco-software-flogo-contrib-activity-log",
-								"activityRef": "github.com/TIBCOSoftware/flogo-contrib/activity/log",
-								"attributes": [
-									{
-										"name": "message",
-										"value": "",
-										"required": false,
-										"type": "string"
-									},
-									{
-										"name": "flowInfo",
-										"value": "true",
-										"required": false,
-										"type": "boolean"
-									},
-									{
-										"name": "addToFlow",
-										"value": "true",
-										"required": false,
-										"type": "boolean"
-									}
-								],
-								"inputMappings": [
-									{
-										"type": 1,
-										"value": "{T.content}",
-										"mapTo": "message"
-									}
-								]
-							}
-						],
-						"links": [
-							{
-								"id": 8,
-								"from": 10,
-								"to": 11,
-								"type": 0
-							}
-						],
-						"attributes": []
-					}
-				}
-			}
-		},
-		{
-			"id": "birds_handler",
-			"ref": "github.com/TIBCOSoftware/flogo-contrib/action/flow",
-			"data": {
-				"flow": {
-					"explicitReply": true,
-					"type": 1,
-					"attributes": [],
-					"rootTask": {
-						"id": 1,
-						"type": 1,
-						"tasks": [
-							{
-								"id": 2,
-								"name": "Invoke REST Service",
-								"description": "Simple REST Activity",
-								"type": 1,
-								"activityType": "github-com-tibco-software-flogo-contrib-activity-rest",
-								"activityRef": "github.com/TIBCOSoftware/flogo-contrib/activity/rest",
-								"attributes": [
-									{
-										"name": "method",
-										"value": "PUT",
-										"required": true,
-										"type": "string"
-									},
-									{
-										"name": "uri",
-										"value": "http://petstore.swagger.io/v2/pet",
-										"required": true,
-										"type": "string"
-									},
-									{
-										"name": "pathParams",
-										"value": null,
-										"required": false,
-										"type": "params"
-									},
-									{
-										"name": "queryParams",
-										"value": null,
-										"required": false,
-										"type": "params"
-									},
-									{
-										"name": "content",
-										"value": null,
-										"required": false,
-										"type": "any"
-									}
-								],
-								"inputMappings": [
-									{
-										"type": 1,
-										"value": "{T.content}",
-										"mapTo": "content"
-									}
-								]
-							},
-							{
-								"id": 3,
-								"name": "Log Message",
-								"description": "Simple Log Activity",
-								"type": 1,
-								"activityType": "github-com-tibco-software-flogo-contrib-activity-log",
-								"activityRef": "github.com/TIBCOSoftware/flogo-contrib/activity/log",
-								"attributes": [
-									{
-										"name": "message",
-										"value": "Success",
-										"required": false,
-										"type": "string"
-									},
-									{
-										"name": "flowInfo",
-										"value": "true",
-										"required": false,
-										"type": "boolean"
-									},
-									{
-										"name": "addToFlow",
-										"value": "true",
-										"required": false,
-										"type": "boolean"
-									}
-								]
-							},
-							{
-								"id": 4,
-								"name": "Log Message (2)",
-								"description": "Simple Log Activity",
-								"type": 1,
-								"activityType": "github-com-tibco-software-flogo-contrib-activity-log",
-								"activityRef": "github.com/TIBCOSoftware/flogo-contrib/activity/log",
-								"attributes": [
-									{
-										"name": "message",
-										"value": "",
-										"required": false,
-										"type": "string"
-									},
-									{
-										"name": "flowInfo",
-										"value": "true",
-										"required": false,
-										"type": "boolean"
-									},
-									{
-										"name": "addToFlow",
-										"value": "true",
-										"required": false,
-										"type": "boolean"
-									}
-								],
-								"inputMappings": [
-									{
-										"type": 1,
-										"value": "{A2.result}.id",
-										"mapTo": "message"
-									}
-								]
-							},
-							{
-								"id": 12,
-								"name": "Log Message (7)",
-								"description": "Simple Log Activity",
-								"type": 1,
-								"activityType": "tibco-log",
-								"activityRef": "github.com/TIBCOSoftware/flogo-contrib/activity/log",
-								"attributes": [
-									{
-										"name": "message",
-										"value": "",
-										"required": false,
-										"type": "string"
-									},
-									{
-										"name": "flowInfo",
-										"value": "false",
-										"required": false,
-										"type": "boolean"
-									},
-									{
-										"name": "addToFlow",
-										"value": "false",
-										"required": false,
-										"type": "boolean"
-									}
-								],
-								"inputMappings": [
-									{
-										"type": 1,
-										"value": "{A2.result}",
-										"mapTo": "message"
-									}
-								]
-							},
-							{
-								"id": 13,
-								"name": "Reply To Trigger (3)",
-								"description": "Simple Reply Activity",
-								"type": 1,
-								"activityType": "tibco-reply",
-								"activityRef": "github.com/TIBCOSoftware/flogo-contrib/activity/reply",
-								"attributes": [
-									{
-										"name": "code",
-										"value": 200,
-										"required": true,
-										"type": "integer"
-									},
-									{
-										"name": "data",
-										"value": null,
-										"required": true,
-										"type": "any"
-									}
-								],
-								"inputMappings": [
-									{
-										"type": 1,
-										"value": "{A2.result}",
-										"mapTo": "data"
-									}
-								]
-							},
-							{
-								"id": 6,
-								"name": "Log Message (3)",
-								"description": "Simple Log Activity",
-								"type": 1,
-								"activityType": "github-com-tibco-software-flogo-contrib-activity-log",
-								"activityRef": "github.com/TIBCOSoftware/flogo-contrib/activity/log",
-								"attributes": [
-									{
-										"name": "message",
-										"value": "Failed",
-										"required": false,
-										"type": "string"
-									},
-									{
-										"name": "flowInfo",
-										"value": "true",
-										"required": false,
-										"type": "boolean"
-									},
-									{
-										"name": "addToFlow",
-										"value": "true",
-										"required": false,
-										"type": "boolean"
-									}
-								]
-							},
-							{
-								"id": 7,
-								"name": "Log Message (4)",
-								"description": "Simple Log Activity",
-								"type": 1,
-								"activityType": "github-com-tibco-software-flogo-contrib-activity-log",
-								"activityRef": "github.com/TIBCOSoftware/flogo-contrib/activity/log",
-								"attributes": [
-									{
-										"name": "message",
-										"value": "",
-										"required": false,
-										"type": "string"
-									},
-									{
-										"name": "flowInfo",
-										"value": "true",
-										"required": false,
-										"type": "boolean"
-									},
-									{
-										"name": "addToFlow",
-										"value": "true",
-										"required": false,
-										"type": "boolean"
-									}
-								],
-								"inputMappings": [
-									{
-										"type": 1,
-										"value": "{A2.result}",
-										"mapTo": "message"
-									}
-								]
-							},
-							{
-								"id": 8,
-								"name": "Reply To Trigger (2)",
-								"description": "Simple Reply Activity",
-								"type": 1,
-								"activityType": "github-com-tibco-software-flogo-contrib-activity-reply",
-								"activityRef": "github.com/TIBCOSoftware/flogo-contrib/activity/reply",
-								"attributes": [
-									{
-										"name": "code",
-										"value": 400,
-										"required": true,
-										"type": "integer"
-									},
-									{
-										"name": "data",
-										"value": null,
-										"required": true,
-										"type": "any"
-									}
-								],
-								"inputMappings": [
-									{
-										"type": 1,
-										"value": "{A2.result}",
-										"mapTo": "data"
-									}
-								]
-							}
-						],
-						"links": [
-							{
-								"id": 1,
-								"from": 2,
-								"to": 3,
-								"type": 1,
-								"value": "${A2.result}.id==${T.content}.id"
-							},
-							{
-								"id": 2,
-								"from": 3,
-								"to": 4,
-								"type": 0
-							},
-							{
-								"id": 3,
-								"from": 4,
-								"to": 12,
-								"type": 0
-							},
-							{
-								"id": 4,
-								"from": 12,
-								"to": 13,
-								"type": 0
-							},
-							{
-								"id": 5,
-								"from": 2,
-								"to": 6,
-								"type": 1,
-								"value": "${A2.result}.code==1"
-							},
-							{
-								"id": 6,
-								"from": 6,
-								"to": 7,
-								"type": 0
-							},
-							{
-								"id": 7,
-								"from": 7,
-								"to": 8,
-								"type": 0
-							}
-						],
-						"attributes": []
-					},
-					"errorHandlerTask": {
-						"id": 9,
-						"type": 1,
-						"tasks": [
-							{
-								"id": 10,
-								"name": "Log Message (5)",
-								"description": "Simple Log Activity",
-								"type": 1,
-								"activityType": "github-com-tibco-software-flogo-contrib-activity-log",
-								"activityRef": "github.com/TIBCOSoftware/flogo-contrib/activity/log",
-								"attributes": [
-									{
-										"name": "message",
-										"value": "Error processing request in gateway",
-										"required": false,
-										"type": "string"
-									},
-									{
-										"name": "flowInfo",
-										"value": "true",
-										"required": false,
-										"type": "boolean"
-									},
-									{
-										"name": "addToFlow",
-										"value": "true",
-										"required": false,
-										"type": "boolean"
-									}
-								]
-							},
-							{
-								"id": 11,
-								"name": "Log Message (6)",
-								"description": "Simple Log Activity",
-								"type": 1,
-								"activityType": "github-com-tibco-software-flogo-contrib-activity-log",
-								"activityRef": "github.com/TIBCOSoftware/flogo-contrib/activity/log",
-								"attributes": [
-									{
-										"name": "message",
-										"value": "",
-										"required": false,
-										"type": "string"
-									},
-									{
-										"name": "flowInfo",
-										"value": "true",
-										"required": false,
-										"type": "boolean"
-									},
-									{
-										"name": "addToFlow",
-										"value": "true",
-										"required": false,
-										"type": "boolean"
-									}
-								],
-								"inputMappings": [
-									{
-										"type": 1,
-										"value": "{T.content}",
-										"mapTo": "message"
-									}
-								]
-							}
-						],
-						"links": [
-							{
-								"id": 8,
-								"from": 10,
-								"to": 11,
-								"type": 0
-							}
-						],
-						"attributes": []
-					}
-				}
-			}
-		},
-		{
-			"id": "animals_handler",
-			"ref": "github.com/TIBCOSoftware/flogo-contrib/action/flow",
-			"data": {
-				"flow": {
-					"explicitReply": true,
-					"type": 1,
-					"attributes": [],
-					"rootTask": {
-						"id": 1,
-						"type": 1,
-						"tasks": [
-							{
-								"id": 2,
-								"name": "Invoke REST Service",
-								"description": "Simple REST Activity",
-								"type": 1,
-								"activityType": "github-com-tibco-software-flogo-contrib-activity-rest",
-								"activityRef": "github.com/TIBCOSoftware/flogo-contrib/activity/rest",
-								"attributes": [
-									{
-										"name": "method",
-										"value": "PUT",
-										"required": true,
-										"type": "string"
-									},
-									{
-										"name": "uri",
-										"value": "http://petstore.swagger.io/v2/pet",
-										"required": true,
-										"type": "string"
-									},
-									{
-										"name": "pathParams",
-										"value": null,
-										"required": false,
-										"type": "params"
-									},
-									{
-										"name": "queryParams",
-										"value": null,
-										"required": false,
-										"type": "params"
-									},
-									{
-										"name": "content",
-										"value": null,
-										"required": false,
-										"type": "any"
-									}
-								],
-								"inputMappings": [
-									{
-										"type": 1,
-										"value": "{T.content}",
-										"mapTo": "content"
-									}
-								]
-							},
-							{
-								"id": 3,
-								"name": "Log Message",
-								"description": "Simple Log Activity",
-								"type": 1,
-								"activityType": "github-com-tibco-software-flogo-contrib-activity-log",
-								"activityRef": "github.com/TIBCOSoftware/flogo-contrib/activity/log",
-								"attributes": [
-									{
-										"name": "message",
-										"value": "Success",
-										"required": false,
-										"type": "string"
-									},
-									{
-										"name": "flowInfo",
-										"value": "true",
-										"required": false,
-										"type": "boolean"
-									},
-									{
-										"name": "addToFlow",
-										"value": "true",
-										"required": false,
-										"type": "boolean"
-									}
-								]
-							},
-							{
-								"id": 4,
-								"name": "Log Message (2)",
-								"description": "Simple Log Activity",
-								"type": 1,
-								"activityType": "github-com-tibco-software-flogo-contrib-activity-log",
-								"activityRef": "github.com/TIBCOSoftware/flogo-contrib/activity/log",
-								"attributes": [
-									{
-										"name": "message",
-										"value": "",
-										"required": false,
-										"type": "string"
-									},
-									{
-										"name": "flowInfo",
-										"value": "true",
-										"required": false,
-										"type": "boolean"
-									},
-									{
-										"name": "addToFlow",
-										"value": "true",
-										"required": false,
-										"type": "boolean"
-									}
-								],
-								"inputMappings": [
-									{
-										"type": 1,
-										"value": "{A2.result}.id",
-										"mapTo": "message"
-									}
-								]
-							},
-							{
-								"id": 12,
-								"name": "Log Message (7)",
-								"description": "Simple Log Activity",
-								"type": 1,
-								"activityType": "tibco-log",
-								"activityRef": "github.com/TIBCOSoftware/flogo-contrib/activity/log",
-								"attributes": [
-									{
-										"name": "message",
-										"value": "",
-										"required": false,
-										"type": "string"
-									},
-									{
-										"name": "flowInfo",
-										"value": "false",
-										"required": false,
-										"type": "boolean"
-									},
-									{
-										"name": "addToFlow",
-										"value": "false",
-										"required": false,
-										"type": "boolean"
-									}
-								],
-								"inputMappings": [
-									{
-										"type": 1,
-										"value": "{A2.result}",
-										"mapTo": "message"
-									}
-								]
-							},
-							{
-								"id": 13,
-								"name": "Reply To Trigger (3)",
-								"description": "Simple Reply Activity",
-								"type": 1,
-								"activityType": "tibco-reply",
-								"activityRef": "github.com/TIBCOSoftware/flogo-contrib/activity/reply",
-								"attributes": [
-									{
-										"name": "code",
-										"value": 200,
-										"required": true,
-										"type": "integer"
-									},
-									{
-										"name": "data",
-										"value": null,
-										"required": true,
-										"type": "any"
-									}
-								],
-								"inputMappings": [
-									{
-										"type": 1,
-										"value": "{A2.result}",
-										"mapTo": "data"
-									}
-								]
-							},
-							{
-								"id": 6,
-								"name": "Log Message (3)",
-								"description": "Simple Log Activity",
-								"type": 1,
-								"activityType": "github-com-tibco-software-flogo-contrib-activity-log",
-								"activityRef": "github.com/TIBCOSoftware/flogo-contrib/activity/log",
-								"attributes": [
-									{
-										"name": "message",
-										"value": "Failed",
-										"required": false,
-										"type": "string"
-									},
-									{
-										"name": "flowInfo",
-										"value": "true",
-										"required": false,
-										"type": "boolean"
-									},
-									{
-										"name": "addToFlow",
-										"value": "true",
-										"required": false,
-										"type": "boolean"
-									}
-								]
-							},
-							{
-								"id": 7,
-								"name": "Log Message (4)",
-								"description": "Simple Log Activity",
-								"type": 1,
-								"activityType": "github-com-tibco-software-flogo-contrib-activity-log",
-								"activityRef": "github.com/TIBCOSoftware/flogo-contrib/activity/log",
-								"attributes": [
-									{
-										"name": "message",
-										"value": "",
-										"required": false,
-										"type": "string"
-									},
-									{
-										"name": "flowInfo",
-										"value": "true",
-										"required": false,
-										"type": "boolean"
-									},
-									{
-										"name": "addToFlow",
-										"value": "true",
-										"required": false,
-										"type": "boolean"
-									}
-								],
-								"inputMappings": [
-									{
-										"type": 1,
-										"value": "{A2.result}",
-										"mapTo": "message"
-									}
-								]
-							},
-							{
-								"id": 8,
-								"name": "Reply To Trigger (2)",
-								"description": "Simple Reply Activity",
-								"type": 1,
-								"activityType": "github-com-tibco-software-flogo-contrib-activity-reply",
-								"activityRef": "github.com/TIBCOSoftware/flogo-contrib/activity/reply",
-								"attributes": [
-									{
-										"name": "code",
-										"value": 400,
-										"required": true,
-										"type": "integer"
-									},
-									{
-										"name": "data",
-										"value": null,
-										"required": true,
-										"type": "any"
-									}
-								],
-								"inputMappings": [
-									{
-										"type": 1,
-										"value": "{A2.result}",
-										"mapTo": "data"
-									}
-								]
-							}
-						],
-						"links": [
-							{
-								"id": 1,
-								"from": 2,
-								"to": 3,
-								"type": 1,
-								"value": "${A2.result}.id==${T.content}.id"
-							},
-							{
-								"id": 2,
-								"from": 3,
-								"to": 4,
-								"type": 0
-							},
-							{
-								"id": 3,
-								"from": 4,
-								"to": 12,
-								"type": 0
-							},
-							{
-								"id": 4,
-								"from": 12,
-								"to": 13,
-								"type": 0
-							},
-							{
-								"id": 5,
-								"from": 2,
-								"to": 6,
-								"type": 1,
-								"value": "${A2.result}.code==1"
-							},
-							{
-								"id": 6,
-								"from": 6,
-								"to": 7,
-								"type": 0
-							},
-							{
-								"id": 7,
-								"from": 7,
-								"to": 8,
-								"type": 0
-							}
-						],
-						"attributes": []
-					},
-					"errorHandlerTask": {
-						"id": 9,
-						"type": 1,
-						"tasks": [
-							{
-								"id": 10,
-								"name": "Log Message (5)",
-								"description": "Simple Log Activity",
-								"type": 1,
-								"activityType": "github-com-tibco-software-flogo-contrib-activity-log",
-								"activityRef": "github.com/TIBCOSoftware/flogo-contrib/activity/log",
-								"attributes": [
-									{
-										"name": "message",
-										"value": "Error processing request in gateway",
-										"required": false,
-										"type": "string"
-									},
-									{
-										"name": "flowInfo",
-										"value": "true",
-										"required": false,
-										"type": "boolean"
-									},
-									{
-										"name": "addToFlow",
-										"value": "true",
-										"required": false,
-										"type": "boolean"
-									}
-								]
-							},
-							{
-								"id": 11,
-								"name": "Log Message (6)",
-								"description": "Simple Log Activity",
-								"type": 1,
-								"activityType": "github-com-tibco-software-flogo-contrib-activity-log",
-								"activityRef": "github.com/TIBCOSoftware/flogo-contrib/activity/log",
-								"attributes": [
-									{
-										"name": "message",
-										"value": "",
-										"required": false,
-										"type": "string"
-									},
-									{
-										"name": "flowInfo",
-										"value": "true",
-										"required": false,
-										"type": "boolean"
-									},
-									{
-										"name": "addToFlow",
-										"value": "true",
-										"required": false,
-										"type": "boolean"
-									}
-								],
-								"inputMappings": [
-									{
-										"type": 1,
-										"value": "{T.content}",
-										"mapTo": "message"
-									}
-								]
-							}
-						],
-						"links": [
-							{
-								"id": 8,
-								"from": 10,
-								"to": 11,
-								"type": 0
-							}
-						],
-						"attributes": []
-					}
-				}
-			}
-		},
-		{
-			"id": "animals_get_handler",
-			"ref": "github.com/TIBCOSoftware/flogo-contrib/action/flow",
-			"data": {
-				"flow": {
-					"explicitReply": true,
-					"type": 1,
-					"attributes": [],
-					"rootTask": {
-						"id": 1,
-						"type": 1,
-						"tasks": [
-							{
-								"id": 2,
-								"name": "Invoke REST Service",
-								"description": "Simple REST Activity",
-								"type": 1,
-								"activityType": "github-com-tibco-software-flogo-contrib-activity-rest",
-								"activityRef": "github.com/TIBCOSoftware/flogo-contrib/activity/rest",
-								"attributes": [
-									{
-										"name": "method",
-										"value": "GET",
-										"required": true,
-										"type": "string"
-									},
-									{
-										"name": "uri",
-										"value": "http://petstore.swagger.io/v2/pet/:id",
-										"required": true,
-										"type": "string"
-									},
-									{
-										"name": "pathParams",
-										"value": null,
-										"required": false,
-										"type": "params"
-									},
-									{
-										"name": "queryParams",
-										"value": null,
-										"required": false,
-										"type": "params"
-									},
-									{
-										"name": "content",
-										"value": null,
-										"required": false,
-										"type": "any"
-									}
-								],
-								"inputMappings": [
-									{
-										"type": 1,
-										"value": "{T.pathParams}.petId",
-										"mapTo": "pathParams.id"
-									}
-								]
-							},
-							{
-								"id": 3,
-								"name": "Log Message",
-								"description": "Simple Log Activity",
-								"type": 1,
-								"activityType": "github-com-tibco-software-flogo-contrib-activity-log",
-								"activityRef": "github.com/TIBCOSoftware/flogo-contrib/activity/log",
-								"attributes": [
-									{
-										"name": "message",
-										"value": "Success",
-										"required": false,
-										"type": "string"
-									},
-									{
-										"name": "flowInfo",
-										"value": "true",
-										"required": false,
-										"type": "boolean"
-									},
-									{
-										"name": "addToFlow",
-										"value": "true",
-										"required": false,
-										"type": "boolean"
-									}
-								]
-							},
-							{
-								"id": 4,
-								"name": "Log Message (2)",
-								"description": "Simple Log Activity",
-								"type": 1,
-								"activityType": "github-com-tibco-software-flogo-contrib-activity-log",
-								"activityRef": "github.com/TIBCOSoftware/flogo-contrib/activity/log",
-								"attributes": [
-									{
-										"name": "message",
-										"value": "",
-										"required": false,
-										"type": "string"
-									},
-									{
-										"name": "flowInfo",
-										"value": "true",
-										"required": false,
-										"type": "boolean"
-									},
-									{
-										"name": "addToFlow",
-										"value": "true",
-										"required": false,
-										"type": "boolean"
-									}
-								],
-								"inputMappings": [
-									{
-										"type": 1,
-										"value": "{A2.result}.id",
-										"mapTo": "message"
-									}
-								]
-							},
-							{
-								"id": 12,
-								"name": "Log Message (7)",
-								"description": "Simple Log Activity",
-								"type": 1,
-								"activityType": "tibco-log",
-								"activityRef": "github.com/TIBCOSoftware/flogo-contrib/activity/log",
-								"attributes": [
-									{
-										"name": "message",
-										"value": "",
-										"required": false,
-										"type": "string"
-									},
-									{
-										"name": "flowInfo",
-										"value": "false",
-										"required": false,
-										"type": "boolean"
-									},
-									{
-										"name": "addToFlow",
-										"value": "false",
-										"required": false,
-										"type": "boolean"
-									}
-								],
-								"inputMappings": [
-									{
-										"type": 1,
-										"value": "{A2.result}",
-										"mapTo": "message"
-									}
-								]
-							},
-							{
-								"id": 13,
-								"name": "Reply To Trigger (3)",
-								"description": "Simple Reply Activity",
-								"type": 1,
-								"activityType": "tibco-reply",
-								"activityRef": "github.com/TIBCOSoftware/flogo-contrib/activity/reply",
-								"attributes": [
-									{
-										"name": "code",
-										"value": 200,
-										"required": true,
-										"type": "integer"
-									},
-									{
-										"name": "data",
-										"value": null,
-										"required": true,
-										"type": "any"
-									}
-								],
-								"inputMappings": [
-									{
-										"type": 1,
-										"value": "{A2.result}",
-										"mapTo": "data"
-									}
-								]
-							},
-							{
-								"id": 6,
-								"name": "Log Message (3)",
-								"description": "Simple Log Activity",
-								"type": 1,
-								"activityType": "github-com-tibco-software-flogo-contrib-activity-log",
-								"activityRef": "github.com/TIBCOSoftware/flogo-contrib/activity/log",
-								"attributes": [
-									{
-										"name": "message",
-										"value": "Failed",
-										"required": false,
-										"type": "string"
-									},
-									{
-										"name": "flowInfo",
-										"value": "true",
-										"required": false,
-										"type": "boolean"
-									},
-									{
-										"name": "addToFlow",
-										"value": "true",
-										"required": false,
-										"type": "boolean"
-									}
-								]
-							},
-							{
-								"id": 7,
-								"name": "Log Message (4)",
-								"description": "Simple Log Activity",
-								"type": 1,
-								"activityType": "github-com-tibco-software-flogo-contrib-activity-log",
-								"activityRef": "github.com/TIBCOSoftware/flogo-contrib/activity/log",
-								"attributes": [
-									{
-										"name": "message",
-										"value": "",
-										"required": false,
-										"type": "string"
-									},
-									{
-										"name": "flowInfo",
-										"value": "true",
-										"required": false,
-										"type": "boolean"
-									},
-									{
-										"name": "addToFlow",
-										"value": "true",
-										"required": false,
-										"type": "boolean"
-									}
-								],
-								"inputMappings": [
-									{
-										"type": 1,
-										"value": "{A2.result}",
-										"mapTo": "message"
-									}
-								]
-							},
-							{
-								"id": 8,
-								"name": "Reply To Trigger (2)",
-								"description": "Simple Reply Activity",
-								"type": 1,
-								"activityType": "github-com-tibco-software-flogo-contrib-activity-reply",
-								"activityRef": "github.com/TIBCOSoftware/flogo-contrib/activity/reply",
-								"attributes": [
-									{
-										"name": "code",
-										"value": 400,
-										"required": true,
-										"type": "integer"
-									},
-									{
-										"name": "data",
-										"value": null,
-										"required": true,
-										"type": "any"
-									}
-								],
-								"inputMappings": [
-									{
-										"type": 1,
-										"value": "{A2.result}",
-										"mapTo": "data"
-									}
-								]
-							}
-						],
-						"links": [
-							{
-								"id": 1,
-								"from": 2,
-								"to": 3,
-								"type": 1,
-								"value": "${A2.result}.id==${T.pathParams}.petId"
-							},
-							{
-								"id": 2,
-								"from": 3,
-								"to": 4,
-								"type": 0
-							},
-							{
-								"id": 3,
-								"from": 4,
-								"to": 12,
-								"type": 0
-							},
-							{
-								"id": 4,
-								"from": 12,
-								"to": 13,
-								"type": 0
-							},
-							{
-								"id": 5,
-								"from": 2,
-								"to": 6,
-								"type": 1,
-								"value": "${A2.result}.id!=${T.pathParams}.petId"
-							},
-							{
-								"id": 6,
-								"from": 6,
-								"to": 7,
-								"type": 0
-							},
-							{
-								"id": 7,
-								"from": 7,
-								"to": 8,
-								"type": 0
-							}
-						],
-						"attributes": []
-					},
-					"errorHandlerTask": {
-						"id": 9,
-						"type": 1,
-						"tasks": [
-							{
-								"id": 10,
-								"name": "Log Message (5)",
-								"description": "Simple Log Activity",
-								"type": 1,
-								"activityType": "github-com-tibco-software-flogo-contrib-activity-log",
-								"activityRef": "github.com/TIBCOSoftware/flogo-contrib/activity/log",
-								"attributes": [
-									{
-										"name": "message",
-										"value": "Error processing request in gateway",
-										"required": false,
-										"type": "string"
-									},
-									{
-										"name": "flowInfo",
-										"value": "true",
-										"required": false,
-										"type": "boolean"
-									},
-									{
-										"name": "addToFlow",
-										"value": "true",
-										"required": false,
-										"type": "boolean"
-									}
-								]
-							},
-							{
-								"id": 11,
-								"name": "Log Message (6)",
-								"description": "Simple Log Activity",
-								"type": 1,
-								"activityType": "github-com-tibco-software-flogo-contrib-activity-log",
-								"activityRef": "github.com/TIBCOSoftware/flogo-contrib/activity/log",
-								"attributes": [
-									{
-										"name": "message",
-										"value": "",
-										"required": false,
-										"type": "string"
-									},
-									{
-										"name": "flowInfo",
-										"value": "true",
-										"required": false,
-										"type": "boolean"
-									},
-									{
-										"name": "addToFlow",
-										"value": "true",
-										"required": false,
-										"type": "boolean"
-									}
-								],
-								"inputMappings": [
-									{
-										"type": 1,
-										"value": "{T.pathParams}.petId",
-										"mapTo": "message"
-									}
-								]
-							}
-						],
-						"links": [
-							{
-								"id": 8,
-								"from": 10,
-								"to": 11,
-								"type": 0
-							}
-						],
-						"attributes": []
-					}
-				}
-			}
-		}
-	]
-}`
+const gatewayJSON string = ``
+const expectedFlogoJSON string = ``
 
 func TestGetGatewayDetails(t *testing.T) {
 	//Need to create gateway project under temp folder and pass the same for testing.
-	// _, err := GetGatewayDetails(SetupNewProjectEnv(), ALL)
-	// if err != nil {
-	// 	t.Error("Error while getting gateway details")
-	// }
+	_, err := GetGatewayDetails(SetupNewProjectEnv(), ALL)
+	if err != nil {
+		t.Error("Error while getting gateway details")
+	}
 }
 
 func TestTranslateGatewayJSON2FlogoJSON(t *testing.T) {
 
-=======
-							}
-						],
-						"attributes": []
-					},
-					"errorHandlerTask": {
-						"id": 9,
-						"type": 1,
-						"tasks": [
-							{
-								"id": 10,
-								"name": "Log Message (5)",
-								"description": "Simple Log Activity",
-								"type": 1,
-								"activityType": "github-com-tibco-software-flogo-contrib-activity-log",
-								"activityRef": "github.com/TIBCOSoftware/flogo-contrib/activity/log",
-								"attributes": [
-									{
-										"name": "message",
-										"value": "Error processing request in gateway",
-										"required": false,
-										"type": "string"
-									},
-									{
-										"name": "flowInfo",
-										"value": "true",
-										"required": false,
-										"type": "boolean"
-									},
-									{
-										"name": "addToFlow",
-										"value": "true",
-										"required": false,
-										"type": "boolean"
-									}
-								]
-							},
-							{
-								"id": 11,
-								"name": "Log Message (6)",
-								"description": "Simple Log Activity",
-								"type": 1,
-								"activityType": "github-com-tibco-software-flogo-contrib-activity-log",
-								"activityRef": "github.com/TIBCOSoftware/flogo-contrib/activity/log",
-								"attributes": [
-									{
-										"name": "message",
-										"value": "",
-										"required": false,
-										"type": "string"
-									},
-									{
-										"name": "flowInfo",
-										"value": "true",
-										"required": false,
-										"type": "boolean"
-									},
-									{
-										"name": "addToFlow",
-										"value": "true",
-										"required": false,
-										"type": "boolean"
-									}
-								],
-								"inputMappings": [
-									{
-										"type": 1,
-										"value": "{T.pathParams}.petId",
-										"mapTo": "message"
-									}
-								]
-							}
-						],
-						"links": [
-							{
-								"id": 8,
-								"from": 10,
-								"to": 11,
-								"type": 0
-							}
-						],
-						"attributes": []
-					}
-				}
-			}
-		}
-	]
-}`
-
->>>>>>> dbaf9e2a
 	flogoJSON, err := TranslateGatewayJSON2FlogoJSON(gatewayJSON)
 
 	if err != nil {
 		t.Error("Error in TranslateGatewayJSON2FlogoJSON function. err: ", err)
 	}
-<<<<<<< HEAD
 	isEqualJSON, err := AreEqualJSON(expectedFlogoJSON, flogoJSON)
 	assert.NoError(t, err, "Error: Error comparing expected and actual Flogo JSON %v", err)
 	assert.True(t, isEqualJSON, "Error: Expected and actual Flogo JSON contents are not equal.")
@@ -3184,19 +47,4 @@
 	}
 
 	return reflect.DeepEqual(o1, o2), nil
-=======
-
-	if expectedFlogoJSON != flogoJSON {
-		t.Error("Generated flogoJSON and expected flgoJSON are not same")
-	}
-}
-
-func TestBuildMashling(t *testing.T) {
-	gatewayJSON := ""
-
-	err := BuildMashling("", gatewayJSON)
-	if err == nil {
-		t.Error("BuildMashling not handled empty gateway JSON")
-	}
->>>>>>> dbaf9e2a
 }