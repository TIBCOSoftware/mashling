--- conflicted
+++ resolved
@@ -106,7 +106,6 @@
  }
  `
 const expectedFlogoJSON string = `{
-<<<<<<< HEAD
 	"name": "demoRestGw",
 	"type": "flogo:app",
 	"version": "1.0.0",
@@ -1815,1712 +1814,6 @@
 		}
 	]
 }`
-=======
-	 "name": "demoRestGw",
-	 "type": "flogo:app",
-	 "version": "1.0.0",
-	 "description": "This is the rest based microgateway app",
-	 "properties": null,
-	 "triggers": [
-		 {
-			 "name": "animals_rest_trigger",
-			 "id": "animals_rest_trigger",
-			 "ref": "github.com/TIBCOSoftware/mashling/ext/flogo/trigger/gorillamuxtrigger",
-			 "settings": {
-				 "port": "9096"
-			 },
-			 "output": null,
-			 "handlers": [
-				 {
-					 "actionId": "mammals_handler",
-					 "settings": {
-						 "Condition": "${trigger.content.name in (ELEPHANT,CAT)}",
-						 "autoIdReply": "false",
-						 "method": "PUT",
-						 "path": "/pets",
-						 "useReplyHandler": "false"
-					 },
-					 "output": null,
-					 "outputs": null
-				 },
-				 {
-					 "actionId": "birds_handler",
-					 "settings": {
-						 "Condition": "${trigger.content.name == SPARROW}",
-						 "autoIdReply": "false",
-						 "method": "PUT",
-						 "path": "/pets",
-						 "useReplyHandler": "false"
-					 },
-					 "output": null,
-					 "outputs": null
-				 },
-				 {
-					 "actionId": "animals_handler",
-					 "settings": {
-						 "autoIdReply": "false",
-						 "method": "PUT",
-						 "path": "/pets",
-						 "useReplyHandler": "false"
-					 },
-					 "output": null,
-					 "outputs": null
-				 },
-				 {
-					 "actionId": "animals_get_handler",
-					 "settings": {
-						 "autoIdReply": "false",
-						 "method": "GET",
-						 "path": "/pets/{petId}",
-						 "useReplyHandler": "false"
-					 },
-					 "output": null,
-					 "outputs": null
-				 }
-			 ],
-			 "outputs": null
-		 }
-	 ],
-	 "actions": [
-		 {
-			 "id": "mammals_handler",
-			 "ref": "github.com/TIBCOSoftware/flogo-contrib/action/flow",
-			 "data": {
-				 "flow": {
-					 "explicitReply": true,
-					 "type": 1,
-					 "attributes": [],
-					 "rootTask": {
-						 "id": 1,
-						 "type": 1,
-						 "tasks": [
-							 {
-								 "id": 2,
-								 "name": "Invoke REST Service",
-								 "description": "Simple REST Activity",
-								 "type": 1,
-								 "activityType": "github-com-tibco-software-flogo-contrib-activity-rest",
-								 "activityRef": "github.com/TIBCOSoftware/flogo-contrib/activity/rest",
-								 "attributes": [
-									 {
-										 "name": "method",
-										 "value": "PUT",
-										 "required": true,
-										 "type": "string"
-									 },
-									 {
-										 "name": "uri",
-										 "value": "http://petstore.swagger.io/v2/pet",
-										 "required": true,
-										 "type": "string"
-									 },
-									 {
-										 "name": "pathParams",
-										 "value": null,
-										 "required": false,
-										 "type": "params"
-									 },
-									 {
-										 "name": "queryParams",
-										 "value": null,
-										 "required": false,
-										 "type": "params"
-									 },
-									 {
-										 "name": "content",
-										 "value": null,
-										 "required": false,
-										 "type": "any"
-									 }
-								 ],
-								 "inputMappings": [
-									 {
-										 "type": 1,
-										 "value": "{T.content}",
-										 "mapTo": "content"
-									 }
-								 ]
-							 },
-							 {
-								 "id": 3,
-								 "name": "Log Message",
-								 "description": "Simple Log Activity",
-								 "type": 1,
-								 "activityType": "github-com-tibco-software-flogo-contrib-activity-log",
-								 "activityRef": "github.com/TIBCOSoftware/flogo-contrib/activity/log",
-								 "attributes": [
-									 {
-										 "name": "message",
-										 "value": "Success",
-										 "required": false,
-										 "type": "string"
-									 },
-									 {
-										 "name": "flowInfo",
-										 "value": "true",
-										 "required": false,
-										 "type": "boolean"
-									 },
-									 {
-										 "name": "addToFlow",
-										 "value": "true",
-										 "required": false,
-										 "type": "boolean"
-									 }
-								 ]
-							 },
-							 {
-								 "id": 4,
-								 "name": "Log Message (2)",
-								 "description": "Simple Log Activity",
-								 "type": 1,
-								 "activityType": "github-com-tibco-software-flogo-contrib-activity-log",
-								 "activityRef": "github.com/TIBCOSoftware/flogo-contrib/activity/log",
-								 "attributes": [
-									 {
-										 "name": "message",
-										 "value": "",
-										 "required": false,
-										 "type": "string"
-									 },
-									 {
-										 "name": "flowInfo",
-										 "value": "true",
-										 "required": false,
-										 "type": "boolean"
-									 },
-									 {
-										 "name": "addToFlow",
-										 "value": "true",
-										 "required": false,
-										 "type": "boolean"
-									 }
-								 ],
-								 "inputMappings": [
-									 {
-										 "type": 1,
-										 "value": "{A2.result}.id",
-										 "mapTo": "message"
-									 }
-								 ]
-							 },
-							 {
-								 "id": 12,
-								 "name": "Log Message (7)",
-								 "description": "Simple Log Activity",
-								 "type": 1,
-								 "activityType": "tibco-log",
-								 "activityRef": "github.com/TIBCOSoftware/flogo-contrib/activity/log",
-								 "attributes": [
-									 {
-										 "name": "message",
-										 "value": "",
-										 "required": false,
-										 "type": "string"
-									 },
-									 {
-										 "name": "flowInfo",
-										 "value": "false",
-										 "required": false,
-										 "type": "boolean"
-									 },
-									 {
-										 "name": "addToFlow",
-										 "value": "false",
-										 "required": false,
-										 "type": "boolean"
-									 }
-								 ],
-								 "inputMappings": [
-									 {
-										 "type": 1,
-										 "value": "{A2.result}",
-										 "mapTo": "message"
-									 }
-								 ]
-							 },
-							 {
-								 "id": 13,
-								 "name": "Reply To Trigger (3)",
-								 "description": "Simple Reply Activity",
-								 "type": 1,
-								 "activityType": "tibco-reply",
-								 "activityRef": "github.com/TIBCOSoftware/flogo-contrib/activity/reply",
-								 "attributes": [
-									 {
-										 "name": "code",
-										 "value": 200,
-										 "required": true,
-										 "type": "integer"
-									 },
-									 {
-										 "name": "data",
-										 "value": null,
-										 "required": true,
-										 "type": "any"
-									 }
-								 ],
-								 "inputMappings": [
-									 {
-										 "type": 1,
-										 "value": "{A2.result}",
-										 "mapTo": "data"
-									 }
-								 ]
-							 },
-							 {
-								 "id": 6,
-								 "name": "Log Message (3)",
-								 "description": "Simple Log Activity",
-								 "type": 1,
-								 "activityType": "github-com-tibco-software-flogo-contrib-activity-log",
-								 "activityRef": "github.com/TIBCOSoftware/flogo-contrib/activity/log",
-								 "attributes": [
-									 {
-										 "name": "message",
-										 "value": "Failed",
-										 "required": false,
-										 "type": "string"
-									 },
-									 {
-										 "name": "flowInfo",
-										 "value": "true",
-										 "required": false,
-										 "type": "boolean"
-									 },
-									 {
-										 "name": "addToFlow",
-										 "value": "true",
-										 "required": false,
-										 "type": "boolean"
-									 }
-								 ]
-							 },
-							 {
-								 "id": 7,
-								 "name": "Log Message (4)",
-								 "description": "Simple Log Activity",
-								 "type": 1,
-								 "activityType": "github-com-tibco-software-flogo-contrib-activity-log",
-								 "activityRef": "github.com/TIBCOSoftware/flogo-contrib/activity/log",
-								 "attributes": [
-									 {
-										 "name": "message",
-										 "value": "",
-										 "required": false,
-										 "type": "string"
-									 },
-									 {
-										 "name": "flowInfo",
-										 "value": "true",
-										 "required": false,
-										 "type": "boolean"
-									 },
-									 {
-										 "name": "addToFlow",
-										 "value": "true",
-										 "required": false,
-										 "type": "boolean"
-									 }
-								 ],
-								 "inputMappings": [
-									 {
-										 "type": 1,
-										 "value": "{A2.result}",
-										 "mapTo": "message"
-									 }
-								 ]
-							 },
-							 {
-								 "id": 8,
-								 "name": "Reply To Trigger (2)",
-								 "description": "Simple Reply Activity",
-								 "type": 1,
-								 "activityType": "github-com-tibco-software-flogo-contrib-activity-reply",
-								 "activityRef": "github.com/TIBCOSoftware/flogo-contrib/activity/reply",
-								 "attributes": [
-									 {
-										 "name": "code",
-										 "value": 400,
-										 "required": true,
-										 "type": "integer"
-									 },
-									 {
-										 "name": "data",
-										 "value": null,
-										 "required": true,
-										 "type": "any"
-									 }
-								 ],
-								 "inputMappings": [
-									 {
-										 "type": 1,
-										 "value": "{A2.result}",
-										 "mapTo": "data"
-									 }
-								 ]
-							 }
-						 ],
-						 "links": [
-							 {
-								 "id": 1,
-								 "from": 2,
-								 "to": 3,
-								 "type": 1,
-								 "value": "${A2.result}.id==${T.content}.id"
-							 },
-							 {
-								 "id": 2,
-								 "from": 3,
-								 "to": 4,
-								 "type": 0
-							 },
-							 {
-								 "id": 3,
-								 "from": 4,
-								 "to": 12,
-								 "type": 0
-							 },
-							 {
-								 "id": 4,
-								 "from": 12,
-								 "to": 13,
-								 "type": 0
-							 },
-							 {
-								 "id": 5,
-								 "from": 2,
-								 "to": 6,
-								 "type": 1,
-								 "value": "${A2.result}.code==1"
-							 },
-							 {
-								 "id": 6,
-								 "from": 6,
-								 "to": 7,
-								 "type": 0
-							 },
-							 {
-								 "id": 7,
-								 "from": 7,
-								 "to": 8,
-								 "type": 0
-							 }
-						 ],
-						 "attributes": []
-					 },
-					 "errorHandlerTask": {
-						 "id": 9,
-						 "type": 1,
-						 "tasks": [
-							 {
-								 "id": 10,
-								 "name": "Log Message (5)",
-								 "description": "Simple Log Activity",
-								 "type": 1,
-								 "activityType": "github-com-tibco-software-flogo-contrib-activity-log",
-								 "activityRef": "github.com/TIBCOSoftware/flogo-contrib/activity/log",
-								 "attributes": [
-									 {
-										 "name": "message",
-										 "value": "Error processing request in gateway",
-										 "required": false,
-										 "type": "string"
-									 },
-									 {
-										 "name": "flowInfo",
-										 "value": "true",
-										 "required": false,
-										 "type": "boolean"
-									 },
-									 {
-										 "name": "addToFlow",
-										 "value": "true",
-										 "required": false,
-										 "type": "boolean"
-									 }
-								 ]
-							 },
-							 {
-								 "id": 11,
-								 "name": "Log Message (6)",
-								 "description": "Simple Log Activity",
-								 "type": 1,
-								 "activityType": "github-com-tibco-software-flogo-contrib-activity-log",
-								 "activityRef": "github.com/TIBCOSoftware/flogo-contrib/activity/log",
-								 "attributes": [
-									 {
-										 "name": "message",
-										 "value": "",
-										 "required": false,
-										 "type": "string"
-									 },
-									 {
-										 "name": "flowInfo",
-										 "value": "true",
-										 "required": false,
-										 "type": "boolean"
-									 },
-									 {
-										 "name": "addToFlow",
-										 "value": "true",
-										 "required": false,
-										 "type": "boolean"
-									 }
-								 ],
-								 "inputMappings": [
-									 {
-										 "type": 1,
-										 "value": "{T.content}",
-										 "mapTo": "message"
-									 }
-								 ]
-							 }
-						 ],
-						 "links": [
-							 {
-								 "id": 8,
-								 "from": 10,
-								 "to": 11,
-								 "type": 0
-							 }
-						 ],
-						 "attributes": []
-					 }
-				 }
-			 },
-			 "metadata": null
-		 },
-		 {
-			 "id": "birds_handler",
-			 "ref": "github.com/TIBCOSoftware/flogo-contrib/action/flow",
-			 "data": {
-				 "flow": {
-					 "explicitReply": true,
-					 "type": 1,
-					 "attributes": [],
-					 "rootTask": {
-						 "id": 1,
-						 "type": 1,
-						 "tasks": [
-							 {
-								 "id": 2,
-								 "name": "Invoke REST Service",
-								 "description": "Simple REST Activity",
-								 "type": 1,
-								 "activityType": "github-com-tibco-software-flogo-contrib-activity-rest",
-								 "activityRef": "github.com/TIBCOSoftware/flogo-contrib/activity/rest",
-								 "attributes": [
-									 {
-										 "name": "method",
-										 "value": "PUT",
-										 "required": true,
-										 "type": "string"
-									 },
-									 {
-										 "name": "uri",
-										 "value": "http://petstore.swagger.io/v2/pet",
-										 "required": true,
-										 "type": "string"
-									 },
-									 {
-										 "name": "pathParams",
-										 "value": null,
-										 "required": false,
-										 "type": "params"
-									 },
-									 {
-										 "name": "queryParams",
-										 "value": null,
-										 "required": false,
-										 "type": "params"
-									 },
-									 {
-										 "name": "content",
-										 "value": null,
-										 "required": false,
-										 "type": "any"
-									 }
-								 ],
-								 "inputMappings": [
-									 {
-										 "type": 1,
-										 "value": "{T.content}",
-										 "mapTo": "content"
-									 }
-								 ]
-							 },
-							 {
-								 "id": 3,
-								 "name": "Log Message",
-								 "description": "Simple Log Activity",
-								 "type": 1,
-								 "activityType": "github-com-tibco-software-flogo-contrib-activity-log",
-								 "activityRef": "github.com/TIBCOSoftware/flogo-contrib/activity/log",
-								 "attributes": [
-									 {
-										 "name": "message",
-										 "value": "Success",
-										 "required": false,
-										 "type": "string"
-									 },
-									 {
-										 "name": "flowInfo",
-										 "value": "true",
-										 "required": false,
-										 "type": "boolean"
-									 },
-									 {
-										 "name": "addToFlow",
-										 "value": "true",
-										 "required": false,
-										 "type": "boolean"
-									 }
-								 ]
-							 },
-							 {
-								 "id": 4,
-								 "name": "Log Message (2)",
-								 "description": "Simple Log Activity",
-								 "type": 1,
-								 "activityType": "github-com-tibco-software-flogo-contrib-activity-log",
-								 "activityRef": "github.com/TIBCOSoftware/flogo-contrib/activity/log",
-								 "attributes": [
-									 {
-										 "name": "message",
-										 "value": "",
-										 "required": false,
-										 "type": "string"
-									 },
-									 {
-										 "name": "flowInfo",
-										 "value": "true",
-										 "required": false,
-										 "type": "boolean"
-									 },
-									 {
-										 "name": "addToFlow",
-										 "value": "true",
-										 "required": false,
-										 "type": "boolean"
-									 }
-								 ],
-								 "inputMappings": [
-									 {
-										 "type": 1,
-										 "value": "{A2.result}.id",
-										 "mapTo": "message"
-									 }
-								 ]
-							 },
-							 {
-								 "id": 12,
-								 "name": "Log Message (7)",
-								 "description": "Simple Log Activity",
-								 "type": 1,
-								 "activityType": "tibco-log",
-								 "activityRef": "github.com/TIBCOSoftware/flogo-contrib/activity/log",
-								 "attributes": [
-									 {
-										 "name": "message",
-										 "value": "",
-										 "required": false,
-										 "type": "string"
-									 },
-									 {
-										 "name": "flowInfo",
-										 "value": "false",
-										 "required": false,
-										 "type": "boolean"
-									 },
-									 {
-										 "name": "addToFlow",
-										 "value": "false",
-										 "required": false,
-										 "type": "boolean"
-									 }
-								 ],
-								 "inputMappings": [
-									 {
-										 "type": 1,
-										 "value": "{A2.result}",
-										 "mapTo": "message"
-									 }
-								 ]
-							 },
-							 {
-								 "id": 13,
-								 "name": "Reply To Trigger (3)",
-								 "description": "Simple Reply Activity",
-								 "type": 1,
-								 "activityType": "tibco-reply",
-								 "activityRef": "github.com/TIBCOSoftware/flogo-contrib/activity/reply",
-								 "attributes": [
-									 {
-										 "name": "code",
-										 "value": 200,
-										 "required": true,
-										 "type": "integer"
-									 },
-									 {
-										 "name": "data",
-										 "value": null,
-										 "required": true,
-										 "type": "any"
-									 }
-								 ],
-								 "inputMappings": [
-									 {
-										 "type": 1,
-										 "value": "{A2.result}",
-										 "mapTo": "data"
-									 }
-								 ]
-							 },
-							 {
-								 "id": 6,
-								 "name": "Log Message (3)",
-								 "description": "Simple Log Activity",
-								 "type": 1,
-								 "activityType": "github-com-tibco-software-flogo-contrib-activity-log",
-								 "activityRef": "github.com/TIBCOSoftware/flogo-contrib/activity/log",
-								 "attributes": [
-									 {
-										 "name": "message",
-										 "value": "Failed",
-										 "required": false,
-										 "type": "string"
-									 },
-									 {
-										 "name": "flowInfo",
-										 "value": "true",
-										 "required": false,
-										 "type": "boolean"
-									 },
-									 {
-										 "name": "addToFlow",
-										 "value": "true",
-										 "required": false,
-										 "type": "boolean"
-									 }
-								 ]
-							 },
-							 {
-								 "id": 7,
-								 "name": "Log Message (4)",
-								 "description": "Simple Log Activity",
-								 "type": 1,
-								 "activityType": "github-com-tibco-software-flogo-contrib-activity-log",
-								 "activityRef": "github.com/TIBCOSoftware/flogo-contrib/activity/log",
-								 "attributes": [
-									 {
-										 "name": "message",
-										 "value": "",
-										 "required": false,
-										 "type": "string"
-									 },
-									 {
-										 "name": "flowInfo",
-										 "value": "true",
-										 "required": false,
-										 "type": "boolean"
-									 },
-									 {
-										 "name": "addToFlow",
-										 "value": "true",
-										 "required": false,
-										 "type": "boolean"
-									 }
-								 ],
-								 "inputMappings": [
-									 {
-										 "type": 1,
-										 "value": "{A2.result}",
-										 "mapTo": "message"
-									 }
-								 ]
-							 },
-							 {
-								 "id": 8,
-								 "name": "Reply To Trigger (2)",
-								 "description": "Simple Reply Activity",
-								 "type": 1,
-								 "activityType": "github-com-tibco-software-flogo-contrib-activity-reply",
-								 "activityRef": "github.com/TIBCOSoftware/flogo-contrib/activity/reply",
-								 "attributes": [
-									 {
-										 "name": "code",
-										 "value": 400,
-										 "required": true,
-										 "type": "integer"
-									 },
-									 {
-										 "name": "data",
-										 "value": null,
-										 "required": true,
-										 "type": "any"
-									 }
-								 ],
-								 "inputMappings": [
-									 {
-										 "type": 1,
-										 "value": "{A2.result}",
-										 "mapTo": "data"
-									 }
-								 ]
-							 }
-						 ],
-						 "links": [
-							 {
-								 "id": 1,
-								 "from": 2,
-								 "to": 3,
-								 "type": 1,
-								 "value": "${A2.result}.id==${T.content}.id"
-							 },
-							 {
-								 "id": 2,
-								 "from": 3,
-								 "to": 4,
-								 "type": 0
-							 },
-							 {
-								 "id": 3,
-								 "from": 4,
-								 "to": 12,
-								 "type": 0
-							 },
-							 {
-								 "id": 4,
-								 "from": 12,
-								 "to": 13,
-								 "type": 0
-							 },
-							 {
-								 "id": 5,
-								 "from": 2,
-								 "to": 6,
-								 "type": 1,
-								 "value": "${A2.result}.code==1"
-							 },
-							 {
-								 "id": 6,
-								 "from": 6,
-								 "to": 7,
-								 "type": 0
-							 },
-							 {
-								 "id": 7,
-								 "from": 7,
-								 "to": 8,
-								 "type": 0
-							 }
-						 ],
-						 "attributes": []
-					 },
-					 "errorHandlerTask": {
-						 "id": 9,
-						 "type": 1,
-						 "tasks": [
-							 {
-								 "id": 10,
-								 "name": "Log Message (5)",
-								 "description": "Simple Log Activity",
-								 "type": 1,
-								 "activityType": "github-com-tibco-software-flogo-contrib-activity-log",
-								 "activityRef": "github.com/TIBCOSoftware/flogo-contrib/activity/log",
-								 "attributes": [
-									 {
-										 "name": "message",
-										 "value": "Error processing request in gateway",
-										 "required": false,
-										 "type": "string"
-									 },
-									 {
-										 "name": "flowInfo",
-										 "value": "true",
-										 "required": false,
-										 "type": "boolean"
-									 },
-									 {
-										 "name": "addToFlow",
-										 "value": "true",
-										 "required": false,
-										 "type": "boolean"
-									 }
-								 ]
-							 },
-							 {
-								 "id": 11,
-								 "name": "Log Message (6)",
-								 "description": "Simple Log Activity",
-								 "type": 1,
-								 "activityType": "github-com-tibco-software-flogo-contrib-activity-log",
-								 "activityRef": "github.com/TIBCOSoftware/flogo-contrib/activity/log",
-								 "attributes": [
-									 {
-										 "name": "message",
-										 "value": "",
-										 "required": false,
-										 "type": "string"
-									 },
-									 {
-										 "name": "flowInfo",
-										 "value": "true",
-										 "required": false,
-										 "type": "boolean"
-									 },
-									 {
-										 "name": "addToFlow",
-										 "value": "true",
-										 "required": false,
-										 "type": "boolean"
-									 }
-								 ],
-								 "inputMappings": [
-									 {
-										 "type": 1,
-										 "value": "{T.content}",
-										 "mapTo": "message"
-									 }
-								 ]
-							 }
-						 ],
-						 "links": [
-							 {
-								 "id": 8,
-								 "from": 10,
-								 "to": 11,
-								 "type": 0
-							 }
-						 ],
-						 "attributes": []
-					 }
-				 }
-			 },
-			 "metadata": null
-		 },
-		 {
-			 "id": "animals_handler",
-			 "ref": "github.com/TIBCOSoftware/flogo-contrib/action/flow",
-			 "data": {
-				 "flow": {
-					 "explicitReply": true,
-					 "type": 1,
-					 "attributes": [],
-					 "rootTask": {
-						 "id": 1,
-						 "type": 1,
-						 "tasks": [
-							 {
-								 "id": 2,
-								 "name": "Invoke REST Service",
-								 "description": "Simple REST Activity",
-								 "type": 1,
-								 "activityType": "github-com-tibco-software-flogo-contrib-activity-rest",
-								 "activityRef": "github.com/TIBCOSoftware/flogo-contrib/activity/rest",
-								 "attributes": [
-									 {
-										 "name": "method",
-										 "value": "PUT",
-										 "required": true,
-										 "type": "string"
-									 },
-									 {
-										 "name": "uri",
-										 "value": "http://petstore.swagger.io/v2/pet",
-										 "required": true,
-										 "type": "string"
-									 },
-									 {
-										 "name": "pathParams",
-										 "value": null,
-										 "required": false,
-										 "type": "params"
-									 },
-									 {
-										 "name": "queryParams",
-										 "value": null,
-										 "required": false,
-										 "type": "params"
-									 },
-									 {
-										 "name": "content",
-										 "value": null,
-										 "required": false,
-										 "type": "any"
-									 }
-								 ],
-								 "inputMappings": [
-									 {
-										 "type": 1,
-										 "value": "{T.content}",
-										 "mapTo": "content"
-									 }
-								 ]
-							 },
-							 {
-								 "id": 3,
-								 "name": "Log Message",
-								 "description": "Simple Log Activity",
-								 "type": 1,
-								 "activityType": "github-com-tibco-software-flogo-contrib-activity-log",
-								 "activityRef": "github.com/TIBCOSoftware/flogo-contrib/activity/log",
-								 "attributes": [
-									 {
-										 "name": "message",
-										 "value": "Success",
-										 "required": false,
-										 "type": "string"
-									 },
-									 {
-										 "name": "flowInfo",
-										 "value": "true",
-										 "required": false,
-										 "type": "boolean"
-									 },
-									 {
-										 "name": "addToFlow",
-										 "value": "true",
-										 "required": false,
-										 "type": "boolean"
-									 }
-								 ]
-							 },
-							 {
-								 "id": 4,
-								 "name": "Log Message (2)",
-								 "description": "Simple Log Activity",
-								 "type": 1,
-								 "activityType": "github-com-tibco-software-flogo-contrib-activity-log",
-								 "activityRef": "github.com/TIBCOSoftware/flogo-contrib/activity/log",
-								 "attributes": [
-									 {
-										 "name": "message",
-										 "value": "",
-										 "required": false,
-										 "type": "string"
-									 },
-									 {
-										 "name": "flowInfo",
-										 "value": "true",
-										 "required": false,
-										 "type": "boolean"
-									 },
-									 {
-										 "name": "addToFlow",
-										 "value": "true",
-										 "required": false,
-										 "type": "boolean"
-									 }
-								 ],
-								 "inputMappings": [
-									 {
-										 "type": 1,
-										 "value": "{A2.result}.id",
-										 "mapTo": "message"
-									 }
-								 ]
-							 },
-							 {
-								 "id": 12,
-								 "name": "Log Message (7)",
-								 "description": "Simple Log Activity",
-								 "type": 1,
-								 "activityType": "tibco-log",
-								 "activityRef": "github.com/TIBCOSoftware/flogo-contrib/activity/log",
-								 "attributes": [
-									 {
-										 "name": "message",
-										 "value": "",
-										 "required": false,
-										 "type": "string"
-									 },
-									 {
-										 "name": "flowInfo",
-										 "value": "false",
-										 "required": false,
-										 "type": "boolean"
-									 },
-									 {
-										 "name": "addToFlow",
-										 "value": "false",
-										 "required": false,
-										 "type": "boolean"
-									 }
-								 ],
-								 "inputMappings": [
-									 {
-										 "type": 1,
-										 "value": "{A2.result}",
-										 "mapTo": "message"
-									 }
-								 ]
-							 },
-							 {
-								 "id": 13,
-								 "name": "Reply To Trigger (3)",
-								 "description": "Simple Reply Activity",
-								 "type": 1,
-								 "activityType": "tibco-reply",
-								 "activityRef": "github.com/TIBCOSoftware/flogo-contrib/activity/reply",
-								 "attributes": [
-									 {
-										 "name": "code",
-										 "value": 200,
-										 "required": true,
-										 "type": "integer"
-									 },
-									 {
-										 "name": "data",
-										 "value": null,
-										 "required": true,
-										 "type": "any"
-									 }
-								 ],
-								 "inputMappings": [
-									 {
-										 "type": 1,
-										 "value": "{A2.result}",
-										 "mapTo": "data"
-									 }
-								 ]
-							 },
-							 {
-								 "id": 6,
-								 "name": "Log Message (3)",
-								 "description": "Simple Log Activity",
-								 "type": 1,
-								 "activityType": "github-com-tibco-software-flogo-contrib-activity-log",
-								 "activityRef": "github.com/TIBCOSoftware/flogo-contrib/activity/log",
-								 "attributes": [
-									 {
-										 "name": "message",
-										 "value": "Failed",
-										 "required": false,
-										 "type": "string"
-									 },
-									 {
-										 "name": "flowInfo",
-										 "value": "true",
-										 "required": false,
-										 "type": "boolean"
-									 },
-									 {
-										 "name": "addToFlow",
-										 "value": "true",
-										 "required": false,
-										 "type": "boolean"
-									 }
-								 ]
-							 },
-							 {
-								 "id": 7,
-								 "name": "Log Message (4)",
-								 "description": "Simple Log Activity",
-								 "type": 1,
-								 "activityType": "github-com-tibco-software-flogo-contrib-activity-log",
-								 "activityRef": "github.com/TIBCOSoftware/flogo-contrib/activity/log",
-								 "attributes": [
-									 {
-										 "name": "message",
-										 "value": "",
-										 "required": false,
-										 "type": "string"
-									 },
-									 {
-										 "name": "flowInfo",
-										 "value": "true",
-										 "required": false,
-										 "type": "boolean"
-									 },
-									 {
-										 "name": "addToFlow",
-										 "value": "true",
-										 "required": false,
-										 "type": "boolean"
-									 }
-								 ],
-								 "inputMappings": [
-									 {
-										 "type": 1,
-										 "value": "{A2.result}",
-										 "mapTo": "message"
-									 }
-								 ]
-							 },
-							 {
-								 "id": 8,
-								 "name": "Reply To Trigger (2)",
-								 "description": "Simple Reply Activity",
-								 "type": 1,
-								 "activityType": "github-com-tibco-software-flogo-contrib-activity-reply",
-								 "activityRef": "github.com/TIBCOSoftware/flogo-contrib/activity/reply",
-								 "attributes": [
-									 {
-										 "name": "code",
-										 "value": 400,
-										 "required": true,
-										 "type": "integer"
-									 },
-									 {
-										 "name": "data",
-										 "value": null,
-										 "required": true,
-										 "type": "any"
-									 }
-								 ],
-								 "inputMappings": [
-									 {
-										 "type": 1,
-										 "value": "{A2.result}",
-										 "mapTo": "data"
-									 }
-								 ]
-							 }
-						 ],
-						 "links": [
-							 {
-								 "id": 1,
-								 "from": 2,
-								 "to": 3,
-								 "type": 1,
-								 "value": "${A2.result}.id==${T.content}.id"
-							 },
-							 {
-								 "id": 2,
-								 "from": 3,
-								 "to": 4,
-								 "type": 0
-							 },
-							 {
-								 "id": 3,
-								 "from": 4,
-								 "to": 12,
-								 "type": 0
-							 },
-							 {
-								 "id": 4,
-								 "from": 12,
-								 "to": 13,
-								 "type": 0
-							 },
-							 {
-								 "id": 5,
-								 "from": 2,
-								 "to": 6,
-								 "type": 1,
-								 "value": "${A2.result}.code==1"
-							 },
-							 {
-								 "id": 6,
-								 "from": 6,
-								 "to": 7,
-								 "type": 0
-							 },
-							 {
-								 "id": 7,
-								 "from": 7,
-								 "to": 8,
-								 "type": 0
-							 }
-						 ],
-						 "attributes": []
-					 },
-					 "errorHandlerTask": {
-						 "id": 9,
-						 "type": 1,
-						 "tasks": [
-							 {
-								 "id": 10,
-								 "name": "Log Message (5)",
-								 "description": "Simple Log Activity",
-								 "type": 1,
-								 "activityType": "github-com-tibco-software-flogo-contrib-activity-log",
-								 "activityRef": "github.com/TIBCOSoftware/flogo-contrib/activity/log",
-								 "attributes": [
-									 {
-										 "name": "message",
-										 "value": "Error processing request in gateway",
-										 "required": false,
-										 "type": "string"
-									 },
-									 {
-										 "name": "flowInfo",
-										 "value": "true",
-										 "required": false,
-										 "type": "boolean"
-									 },
-									 {
-										 "name": "addToFlow",
-										 "value": "true",
-										 "required": false,
-										 "type": "boolean"
-									 }
-								 ]
-							 },
-							 {
-								 "id": 11,
-								 "name": "Log Message (6)",
-								 "description": "Simple Log Activity",
-								 "type": 1,
-								 "activityType": "github-com-tibco-software-flogo-contrib-activity-log",
-								 "activityRef": "github.com/TIBCOSoftware/flogo-contrib/activity/log",
-								 "attributes": [
-									 {
-										 "name": "message",
-										 "value": "",
-										 "required": false,
-										 "type": "string"
-									 },
-									 {
-										 "name": "flowInfo",
-										 "value": "true",
-										 "required": false,
-										 "type": "boolean"
-									 },
-									 {
-										 "name": "addToFlow",
-										 "value": "true",
-										 "required": false,
-										 "type": "boolean"
-									 }
-								 ],
-								 "inputMappings": [
-									 {
-										 "type": 1,
-										 "value": "{T.content}",
-										 "mapTo": "message"
-									 }
-								 ]
-							 }
-						 ],
-						 "links": [
-							 {
-								 "id": 8,
-								 "from": 10,
-								 "to": 11,
-								 "type": 0
-							 }
-						 ],
-						 "attributes": []
-					 }
-				 }
-			 },
-			 "metadata": null
-		 },
-		 {
-			 "id": "animals_get_handler",
-			 "ref": "github.com/TIBCOSoftware/flogo-contrib/action/flow",
-			 "data": {
-				 "flow": {
-					 "explicitReply": true,
-					 "type": 1,
-					 "attributes": [],
-					 "rootTask": {
-						 "id": 1,
-						 "type": 1,
-						 "tasks": [
-							 {
-								 "id": 2,
-								 "name": "Invoke REST Service",
-								 "description": "Simple REST Activity",
-								 "type": 1,
-								 "activityType": "github-com-tibco-software-flogo-contrib-activity-rest",
-								 "activityRef": "github.com/TIBCOSoftware/flogo-contrib/activity/rest",
-								 "attributes": [
-									 {
-										 "name": "method",
-										 "value": "GET",
-										 "required": true,
-										 "type": "string"
-									 },
-									 {
-										 "name": "uri",
-										 "value": "http://petstore.swagger.io/v2/pet/:id",
-										 "required": true,
-										 "type": "string"
-									 },
-									 {
-										 "name": "pathParams",
-										 "value": null,
-										 "required": false,
-										 "type": "params"
-									 },
-									 {
-										 "name": "queryParams",
-										 "value": null,
-										 "required": false,
-										 "type": "params"
-									 },
-									 {
-										 "name": "content",
-										 "value": null,
-										 "required": false,
-										 "type": "any"
-									 }
-								 ],
-								 "inputMappings": [
-									 {
-										 "type": 1,
-										 "value": "{T.pathParams}.petId",
-										 "mapTo": "pathParams.id"
-									 }
-								 ]
-							 },
-							 {
-								 "id": 3,
-								 "name": "Log Message",
-								 "description": "Simple Log Activity",
-								 "type": 1,
-								 "activityType": "github-com-tibco-software-flogo-contrib-activity-log",
-								 "activityRef": "github.com/TIBCOSoftware/flogo-contrib/activity/log",
-								 "attributes": [
-									 {
-										 "name": "message",
-										 "value": "Success",
-										 "required": false,
-										 "type": "string"
-									 },
-									 {
-										 "name": "flowInfo",
-										 "value": "true",
-										 "required": false,
-										 "type": "boolean"
-									 },
-									 {
-										 "name": "addToFlow",
-										 "value": "true",
-										 "required": false,
-										 "type": "boolean"
-									 }
-								 ]
-							 },
-							 {
-								 "id": 4,
-								 "name": "Log Message (2)",
-								 "description": "Simple Log Activity",
-								 "type": 1,
-								 "activityType": "github-com-tibco-software-flogo-contrib-activity-log",
-								 "activityRef": "github.com/TIBCOSoftware/flogo-contrib/activity/log",
-								 "attributes": [
-									 {
-										 "name": "message",
-										 "value": "",
-										 "required": false,
-										 "type": "string"
-									 },
-									 {
-										 "name": "flowInfo",
-										 "value": "true",
-										 "required": false,
-										 "type": "boolean"
-									 },
-									 {
-										 "name": "addToFlow",
-										 "value": "true",
-										 "required": false,
-										 "type": "boolean"
-									 }
-								 ],
-								 "inputMappings": [
-									 {
-										 "type": 1,
-										 "value": "{A2.result}.id",
-										 "mapTo": "message"
-									 }
-								 ]
-							 },
-							 {
-								 "id": 12,
-								 "name": "Log Message (7)",
-								 "description": "Simple Log Activity",
-								 "type": 1,
-								 "activityType": "tibco-log",
-								 "activityRef": "github.com/TIBCOSoftware/flogo-contrib/activity/log",
-								 "attributes": [
-									 {
-										 "name": "message",
-										 "value": "",
-										 "required": false,
-										 "type": "string"
-									 },
-									 {
-										 "name": "flowInfo",
-										 "value": "false",
-										 "required": false,
-										 "type": "boolean"
-									 },
-									 {
-										 "name": "addToFlow",
-										 "value": "false",
-										 "required": false,
-										 "type": "boolean"
-									 }
-								 ],
-								 "inputMappings": [
-									 {
-										 "type": 1,
-										 "value": "{A2.result}",
-										 "mapTo": "message"
-									 }
-								 ]
-							 },
-							 {
-								 "id": 13,
-								 "name": "Reply To Trigger (3)",
-								 "description": "Simple Reply Activity",
-								 "type": 1,
-								 "activityType": "tibco-reply",
-								 "activityRef": "github.com/TIBCOSoftware/flogo-contrib/activity/reply",
-								 "attributes": [
-									 {
-										 "name": "code",
-										 "value": 200,
-										 "required": true,
-										 "type": "integer"
-									 },
-									 {
-										 "name": "data",
-										 "value": null,
-										 "required": true,
-										 "type": "any"
-									 }
-								 ],
-								 "inputMappings": [
-									 {
-										 "type": 1,
-										 "value": "{A2.result}",
-										 "mapTo": "data"
-									 }
-								 ]
-							 },
-							 {
-								 "id": 6,
-								 "name": "Log Message (3)",
-								 "description": "Simple Log Activity",
-								 "type": 1,
-								 "activityType": "github-com-tibco-software-flogo-contrib-activity-log",
-								 "activityRef": "github.com/TIBCOSoftware/flogo-contrib/activity/log",
-								 "attributes": [
-									 {
-										 "name": "message",
-										 "value": "Failed",
-										 "required": false,
-										 "type": "string"
-									 },
-									 {
-										 "name": "flowInfo",
-										 "value": "true",
-										 "required": false,
-										 "type": "boolean"
-									 },
-									 {
-										 "name": "addToFlow",
-										 "value": "true",
-										 "required": false,
-										 "type": "boolean"
-									 }
-								 ]
-							 },
-							 {
-								 "id": 7,
-								 "name": "Log Message (4)",
-								 "description": "Simple Log Activity",
-								 "type": 1,
-								 "activityType": "github-com-tibco-software-flogo-contrib-activity-log",
-								 "activityRef": "github.com/TIBCOSoftware/flogo-contrib/activity/log",
-								 "attributes": [
-									 {
-										 "name": "message",
-										 "value": "",
-										 "required": false,
-										 "type": "string"
-									 },
-									 {
-										 "name": "flowInfo",
-										 "value": "true",
-										 "required": false,
-										 "type": "boolean"
-									 },
-									 {
-										 "name": "addToFlow",
-										 "value": "true",
-										 "required": false,
-										 "type": "boolean"
-									 }
-								 ],
-								 "inputMappings": [
-									 {
-										 "type": 1,
-										 "value": "{A2.result}",
-										 "mapTo": "message"
-									 }
-								 ]
-							 },
-							 {
-								 "id": 8,
-								 "name": "Reply To Trigger (2)",
-								 "description": "Simple Reply Activity",
-								 "type": 1,
-								 "activityType": "github-com-tibco-software-flogo-contrib-activity-reply",
-								 "activityRef": "github.com/TIBCOSoftware/flogo-contrib/activity/reply",
-								 "attributes": [
-									 {
-										 "name": "code",
-										 "value": 400,
-										 "required": true,
-										 "type": "integer"
-									 },
-									 {
-										 "name": "data",
-										 "value": null,
-										 "required": true,
-										 "type": "any"
-									 }
-								 ],
-								 "inputMappings": [
-									 {
-										 "type": 1,
-										 "value": "{A2.result}",
-										 "mapTo": "data"
-									 }
-								 ]
-							 }
-						 ],
-						 "links": [
-							 {
-								 "id": 1,
-								 "from": 2,
-								 "to": 3,
-								 "type": 1,
-								 "value": "${A2.result}.id==${T.pathParams}.petId"
-							 },
-							 {
-								 "id": 2,
-								 "from": 3,
-								 "to": 4,
-								 "type": 0
-							 },
-							 {
-								 "id": 3,
-								 "from": 4,
-								 "to": 12,
-								 "type": 0
-							 },
-							 {
-								 "id": 4,
-								 "from": 12,
-								 "to": 13,
-								 "type": 0
-							 },
-							 {
-								 "id": 5,
-								 "from": 2,
-								 "to": 6,
-								 "type": 1,
-								 "value": "${A2.result}.id!=${T.pathParams}.petId"
-							 },
-							 {
-								 "id": 6,
-								 "from": 6,
-								 "to": 7,
-								 "type": 0
-							 },
-							 {
-								 "id": 7,
-								 "from": 7,
-								 "to": 8,
-								 "type": 0
-							 }
-						 ],
-						 "attributes": []
-					 },
-					 "errorHandlerTask": {
-						 "id": 9,
-						 "type": 1,
-						 "tasks": [
-							 {
-								 "id": 10,
-								 "name": "Log Message (5)",
-								 "description": "Simple Log Activity",
-								 "type": 1,
-								 "activityType": "github-com-tibco-software-flogo-contrib-activity-log",
-								 "activityRef": "github.com/TIBCOSoftware/flogo-contrib/activity/log",
-								 "attributes": [
-									 {
-										 "name": "message",
-										 "value": "Error processing request in gateway",
-										 "required": false,
-										 "type": "string"
-									 },
-									 {
-										 "name": "flowInfo",
-										 "value": "true",
-										 "required": false,
-										 "type": "boolean"
-									 },
-									 {
-										 "name": "addToFlow",
-										 "value": "true",
-										 "required": false,
-										 "type": "boolean"
-									 }
-								 ]
-							 },
-							 {
-								 "id": 11,
-								 "name": "Log Message (6)",
-								 "description": "Simple Log Activity",
-								 "type": 1,
-								 "activityType": "github-com-tibco-software-flogo-contrib-activity-log",
-								 "activityRef": "github.com/TIBCOSoftware/flogo-contrib/activity/log",
-								 "attributes": [
-									 {
-										 "name": "message",
-										 "value": "",
-										 "required": false,
-										 "type": "string"
-									 },
-									 {
-										 "name": "flowInfo",
-										 "value": "true",
-										 "required": false,
-										 "type": "boolean"
-									 },
-									 {
-										 "name": "addToFlow",
-										 "value": "true",
-										 "required": false,
-										 "type": "boolean"
-									 }
-								 ],
-								 "inputMappings": [
-									 {
-										 "type": 1,
-										 "value": "{T.pathParams}.petId",
-										 "mapTo": "message"
-									 }
-								 ]
-							 }
-						 ],
-						 "links": [
-							 {
-								 "id": 8,
-								 "from": 10,
-								 "to": 11,
-								 "type": 0
-							 }
-						 ],
-						 "attributes": []
-					 }
-				 }
-			 },
-			 "metadata": null
-		 }
-	 ]
- }`
->>>>>>> e49dd227
 
 func TestGetGatewayDetails(t *testing.T) {
 	// //Need to create gateway project under temp folder and pass the same for testing.
